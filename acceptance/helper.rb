require 'cgi'
require 'beaker/dsl/install_utils'
require 'beaker/dsl/helpers'
require 'pp'
require 'set'
require 'test/unit/assertions'
require 'json'
require 'inifile'

module PuppetDBExtensions
  include Test::Unit::Assertions

  GitReposDir = Beaker::DSL::InstallUtils::SourcePath
<<<<<<< HEAD
  LeinCommandPrefix = "cd #{GitReposDir}/puppetdb; LEIN_ROOT=true LEIN_SNAPSHOTS_IN_RELEASE=true"
=======

  # We include the Puppet path here so we can use the Puppet ecosystem when
  # using rake, which needs the facter gem to work - AIO ruby contains this
  # by default.
  LeinCommandPrefix = "cd #{GitReposDir}/puppetdb; LEIN_ROOT=true LEIN_SNAPSHOTS_IN_RELEASE=true PATH=/opt/puppetlabs/puppet/bin:$PATH"
>>>>>>> 98f3e301

  def self.initialize_test_config(options, os_families)

    base_dir = File.join(File.dirname(__FILE__), '..')

    install_type = get_option_value(options[:puppetdb_install_type],
      [:git, :package, :pe], "install type", "PUPPETDB_INSTALL_TYPE", :git)

    install_mode =
        get_option_value(options[:puppetdb_install_mode],
                         [:install, :upgrade], "install mode",
                         "PUPPETDB_INSTALL_MODE", :install)

    database =
        get_option_value(options[:puppetdb_database],
            [:postgres, :embedded], "database", "PUPPETDB_DATABASE", :postgres)

    validate_package_version =
        get_option_value(options[:puppetdb_validate_package_version],
            [:true, :false], "'validate package version'",
            "PUPPETDB_VALIDATE_PACKAGE_VERSION", :true)

    expected_rpm_version =
        get_option_value(options[:puppetdb_expected_rpm_version],
            nil, "'expected RPM package version'",
            "PUPPETDB_EXPECTED_RPM_VERSION", nil)

    expected_deb_version =
        get_option_value(options[:puppetdb_expected_deb_version],
                         nil, "'expected DEB package version'",
                         "PUPPETDB_EXPECTED_DEB_VERSION", nil)

    use_proxies =
        get_option_value(options[:puppetdb_use_proxies],
          [:true, :false], "'use proxies'", "PUPPETDB_USE_PROXIES", :false)

    purge_after_run =
        get_option_value(options[:puppetdb_purge_after_run],
          [:true, :false],
          "'purge packages and perform exhaustive cleanup after run'",
          "PUPPETDB_PURGE_AFTER_RUN", :false)

    skip_presuite_provisioning =
        get_option_value(options[:puppetdb_skip_presuite_provisioning],
          [:true, :false],
          "'skip installation steps",
          "PUPPETDB_SKIP_PRESUITE_PROVISIONING", :false)

    package_build_host =
        get_option_value(options[:puppetdb_package_build_host],
          nil,
          "'hostname for package build output'",
          "PUPPETDB_PACKAGE_BUILD_HOST",
          "builds.puppetlabs.lan")

    package_repo_host =
        get_option_value(options[:puppetdb_package_repo_host],
          nil,
          "'hostname for yum/apt repos'",
          "PUPPETDB_PACKAGE_REPO_HOST",
          "neptune.puppetlabs.lan")

    package_repo_url =
        get_option_value(options[:puppetdb_package_repo_url],
          nil,
          "'base URL for yum/apt repos'",
          "PUPPETDB_PACKAGE_REPO_URL",
          "http://#{package_repo_host}/dev/puppetdb/master")

    package_build_version =
      get_option_value(options[:puppetdb_package_build_version],
        nil, "'package build version'",
        "PUPPETDB_PACKAGE_BUILD_VERSION", nil)

    puppetdb_repo_puppet = get_option_value(options[:puppetdb_repo_puppet],
      nil, "git repo for puppet source installs", "PUPPETDB_REPO_PUPPET", nil)

    puppetdb_repo_hiera = get_option_value(options[:puppetdb_repo_hiera],
      nil, "git repo for hiera source installs", "PUPPETDB_REPO_HIERA", nil)

    puppetdb_repo_facter = get_option_value(options[:puppetdb_repo_facter],
      nil, "git repo for facter source installs", "PUPPETDB_REPO_FACTER", nil)

    puppetdb_git_ref = get_option_value(options[:puppetdb_git_ref],
      nil, "git revision of puppetdb to test against", "REF", nil)

    @config = {
      :base_dir => base_dir,
      :acceptance_data_dir => File.join(base_dir, "acceptance", "data"),
      :os_families => os_families,
      :install_type => install_type,
      :install_mode => install_mode,
      :database => database,
      :validate_package_version => validate_package_version == :true,
      :expected_rpm_version => expected_rpm_version,
      :expected_deb_version => expected_deb_version,
      :use_proxies => use_proxies == :true,
      :purge_after_run => purge_after_run == :true,
      :package_build_host => package_build_host,
      :package_repo_host => package_repo_host,
      :package_repo_url => package_repo_url,
      :package_build_version => package_build_version,
      :repo_puppet => puppetdb_repo_puppet,
      :repo_hiera => puppetdb_repo_hiera,
      :repo_facter => puppetdb_repo_facter,
      :git_ref => puppetdb_git_ref,
      :skip_presuite_provisioning => skip_presuite_provisioning == :true,
    }

    pp_config = PP.pp(@config, "")

    Beaker::Log.notify "PuppetDB Acceptance Configuration:\n\n#{pp_config}\n\n"
  end

  class << self
    attr_reader :config
  end

  def self.get_option_value(value, legal_values, description,
    env_var_name = nil, default_value = nil)

    # we give precedence to any value explicitly specified in an options file,
    #  but we also allow environment variables to be used for
    #  puppetdb-specific settings
    value = (value || (env_var_name && ENV[env_var_name]) || default_value)
    if value
      value = value.to_sym
    end

    unless legal_values.nil? or legal_values.include?(value)
      raise ArgumentError, "Unsupported #{description} '#{value}'"
    end

    value
  end

  # Return the configuration hash initialized at the start with
  # initialize_test_config
  #
  # @return [Hash] configuration hash
  def test_config
    PuppetDBExtensions.config
  end

  # Return the fact set for a given hostname
  #
  # Relies on populate_facts to be ran first.
  #
  # @param host [String] hostname to retrieve facts for
  # @return [Hash] facts hash
  def facts(host)
    test_config[:facts][host]
  end

  # Populate the facts storage area of test_config
  #
  # @return [void]
  def populate_facts
    fact_data = hosts.inject({}) do |result, host|
      facts_raw = on host, "facter -y"
      facts = YAML.load(facts_raw.stdout)
      result[host.name] = facts
      result
    end

    test_config[:facts] = fact_data
    nil
  end

  def get_os_family(host)
    on(host, "which yum", :silent => true)
    if result.exit_code == 0
      on(host, "ls /etc/fedora-release", :silent => true)
      if result.exit_code == 2
        :redhat
      else
        :fedora
      end
    else
      :debian
    end
  end

  def puppetdb_confdir(host)
    "/etc/puppetlabs/puppetdb"
  end

  def puppetdb_sharedir(host)
    "/opt/puppetlabs/server/apps/puppetdb/share"
  end

  def puppetdb_bin_dir(host)
    "/opt/puppetlabs/server/bin"
  end

  def puppetdb_log_dir(host)
    "/var/log/puppetlabs/puppetdb"
  end

  def puppetdb_vardir(host)
    "/opt/puppetlabs/server/data/puppetdb"
  end

  def catalog_hash_debug_dir(host)
    puppetdb_vardir(host) + "/debug/catalog-hashes/"
  end

  def puppetdb_pids(host)
    java_bin = "java"
    jar_file = "puppetdb.jar"
    result = on host, %Q(ps -ef | grep "#{java_bin}" | grep "#{jar_file}" | grep " services -c " | awk '{print $2}')
    pids = result.stdout.chomp.split("\n")
    Beaker::Log.notify "PuppetDB PIDs appear to be: '#{pids}'"
    pids
  end

  def start_puppetdb(host, legacy=false)
    if legacy
      # PDB 2.x support
      test_url = "/v3/version"
    else
      test_url = "/pdb/meta/v1/version"
    end

    step "Starting PuppetDB" do
      if host.is_pe?
        on host, "service pe-puppetdb start"
      else
        on host, "service puppetdb start"
      end
      sleep_until_started(host, test_url)
    end
  end

  # Display the last few log lines for debugging purposes
  #
  # @param host Hostname to display results for
  # @return [void]
  # @api private
  def display_last_logs(host)
    on host, "tail -n 100 #{puppetdb_log_dir(host)}/puppetdb-daemon.log", :acceptable_exit_codes => [0,1]
    on host, "tail -n 100 #{puppetdb_log_dir(host)}/puppetdb.log", :acceptable_exit_codes => [0,1]
  end

  # Sleep until PuppetDB is completely started
  #
  # @param host Hostname to test for PuppetDB availability
  # @return [void]
  # @api public
  def sleep_until_started(host, test_url="/pdb/meta/v1/version")
    # Hit an actual endpoint to ensure PuppetDB is up and not just the webserver.
    # Retry until an HTTP response code of 200 is received.
    curl_with_retries("start puppetdb", host,
                      "-s -w '%{http_code}' http://localhost:8080#{test_url} -o /dev/null",
                      0, 120, 1, /200/)
    curl_with_retries("start puppetdb (ssl)", host,
                      "https://#{host.node_name}:8081#{test_url}", [35, 60])
  rescue RuntimeError => e
    display_last_logs(host)
    raise
  end

  def get_package_version(host, version = nil)
    return version unless version.nil?

    version = PuppetDBExtensions.config[:package_build_version].to_s

    # Rewrite version if its a SNAPSHOT in rc form
    if version.include?("SNAPSHOT")
      version = version.sub(/^(.*)\.(SNAPSHOT\..*)$/, "\\1-0.1\\2")
    end

    ## These 'platform' values come from the acceptance config files, so
    ## we're relying entirely on naming conventions here.  Would be nicer
    ## to do this using lsb_release or something, but...
    if host['platform'].include?('el-5')
      "#{version}.el5"
    elsif host['platform'].include?('el-6')
      "#{version}.el6"
    elsif host['platform'].include?('el-7')
      "#{version}.el7"
    elsif host['platform'].include?('fedora')
      version_tag = host['platform'].match(/^fedora-(\d+)/)[1]
      "#{version}.fc#{version_tag}"
    elsif host['platform'].include?('ubuntu') or host['platform'].include?('debian')
      "#{version}puppetlabs1"
    else
      raise ArgumentError, "Unsupported platform: '#{host['platform']}'"
    end
  end

  def install_puppetdb(host, db, version=nil, legacy=false)
    if legacy
      # PDB 2.x support
      test_url = '/v3/version'
      embedded_path = '/var/lib/puppetdb/db/db'
      confdir = '/etc/puppetdb/conf.d'
    else
      test_url = '/pdb/meta/v1/version'
      embedded_path = '/opt/puppetlabs/server/data/puppetdb/db/db'
      confdir = '/etc/puppetlabs/puppetdb/conf.d'
    end

    puppetdb_manifest = <<-EOS
    class { 'puppetdb::server':
      database         => '#{db}',
      database_embedded_path => '#{embedded_path}',
      manage_firewall  => false,
      puppetdb_version => '#{get_package_version(host, version)}',
      confdir          => '#{confdir}',
    }
    EOS
    if db == :postgres
      manifest = append_postgres_manifest(host, puppetdb_manifest)
      manifest += "\nPostgresql::Server::Db['puppetdb'] -> Class['puppetdb::server']"
      apply_manifest_on(host, manifest)
    else
      manifest = puppetdb_manifest
      apply_manifest_on(host, manifest)
    end
    print_ini_files(host, confdir)
    sleep_until_started(host, test_url)
  end

  def validate_package_version(host)
    step "Verifying package version" do
      os = PuppetDBExtensions.config[:os_families][host.name]
      installed_version =
        case os
          when :debian
            result = on host, "dpkg-query --showformat \"\\${Version}\" --show puppetdb"
            result.stdout.strip
          when :redhat, :fedora
            result = on host, "rpm -q puppetdb --queryformat \"%{VERSION}-%{RELEASE}\""
            result.stdout.strip
          else
            raise ArgumentError, "Unsupported OS family: '#{os}'"
        end
      expected_version = get_package_version(host)

      Beaker::Log.notify "Expecting package version: '#{expected_version}', actual version: '#{installed_version}'"
      if installed_version != expected_version
        raise RuntimeError, "Installed version '#{installed_version}' did not match expected version '#{expected_version}'"
      end
    end
  end

  def install_puppetdb_termini(host, database, version=nil, legacy=false)
    if legacy
      # PDB 2.x support
      terminus_package = 'puppetdb-terminus'
      test_url = '/v3/version'
    else
      terminus_package = 'puppetdb-termini'
      test_url = '/pdb/meta/v1/version'
    end

    # We pass 'restart_puppet' => false to prevent the module from trying to
    # manage the puppet master service, which isn't actually installed on the
    # acceptance nodes (they run puppet master from the CLI).
    server_urls = databases.map {|db| "https://#{db.node_name}:8081"}.join(',')
    manifest = <<-EOS
    class { 'puppetdb::master::config':
      puppetdb_version         => '#{get_package_version(host, version)}',
      puppetdb_startup_timeout => 120,
      manage_report_processor  => true,
      enable_reports           => true,
      strict_validation        => true,
      restart_puppet           => false,
      terminus_package         => '#{terminus_package}',
      test_url                 => '#{test_url}',
    }
    ini_setting {'server_urls':
      ensure  => present,
      section => 'main',
      path    => "${puppetdb::params::puppet_confdir}/puppetdb.conf",
      setting => 'server_urls',
      value   => '#{server_urls}',
    }
    EOS
    apply_manifest_on(host, manifest)
  end

  def print_ini_files(host, confdir='/etc/puppetlabs/puppetdb/conf.d')
    step "Print out jetty.ini for posterity" do
      on host, "cat #{confdir}/jetty.ini"
    end
    step "Print out database.ini for posterity" do
      on host, "cat #{confdir}/database.ini"
    end
  end

  def current_time_on(host)
    result = on host, %Q|date --rfc-2822|
    CGI.escape(Time.rfc2822(result.stdout).iso8601)
  end

  def append_postgres_manifest(host, input_manifest)
    manifest = <<-EOS
      #{input_manifest}
      # get the pg server up and running
      class { 'postgresql::globals':
          manage_package_repo => true,
          version             => '9.4',
      }->
      class { '::postgresql::server':
        ip_mask_allow_all_users => '0.0.0.0/0',
        listen_addresses        => 'localhost',
      }
      # create the puppetdb database
      postgresql::server::db { 'puppetdb':
        user     => 'puppetdb',
        password => 'puppetdb',
        grant    => 'all',
      }
    EOS
    manifest
  end

  def install_postgres(host)
    Beaker::Log.notify "Installing postgres on #{host}"

    manifest = append_postgres_manifest(host, "")
    apply_manifest_on(host, manifest)
  end

  # Restart postgresql using Puppet, by notifying the postgresql::server::service
  # class, which should cause the service to restart.
  def restart_postgres(host)
    notify_manifest = <<-EOS
      notify { 'restarting postgresql': }~>
      Class['postgresql::server::service']
    EOS
    manifest = append_postgres_manifest(host, notify_manifest)
    apply_manifest_on(host, manifest)
  end

  # Prepare host's global git configuration so git tag will just work
  # later on.
  #
  # @param host [String] host to execute on
  # @return [void]
  # @api private
  def prepare_git_author(host)
    on host, 'git config --global user.email "beaker@localhost"'
    on host, 'git config --global user.name "Beaker"'
  end

  # Install puppetdb using `rake install` methodology, which works
  # without packages today.
  #
  # @param host [String] host to execute on
  # @return [void]
  # @api public
  def install_puppetdb_via_rake(host)
    # TODO: remove once merged and released
    ezbake_dev_build("git@github.com:kbarber/ezbake.git", "pdb-1455")

    install_from_ezbake host

    step "Configure database.ini file" do
      manifest = "
        $database = '#{PuppetDBExtensions.config[:database]}'
        class { 'puppetdb::server::database_ini':
          confdir  => '/etc/puppetlabs/puppetdb/conf.d',
          database => $database,
          database_embedded_path => '/opt/puppetlabs/server/data/puppetdb/db/db',
        }"

      apply_manifest_on(host, manifest)
    end

    print_ini_files(host)
  end

  def install_puppetdb_termini_via_rake(host, database)
    # TODO: remove once merged and released
    ezbake_dev_build("git@github.com:kbarber/ezbake.git", "pdb-1455")

    install_termini_from_ezbake host

    server_urls = databases.map {|db| "https://#{db.node_name}:8081"}.join(',')
    manifest = <<-EOS
      include puppetdb::master::routes
      include puppetdb::master::storeconfigs
      class { 'puppetdb::master::report_processor':
        enable => true,
      }
      ini_setting {'server_urls':
        ensure => present,
        section => 'main',
        path => "${puppetdb::params::puppet_confdir}/puppetdb.conf",
        setting => 'server_urls',
        value => '#{server_urls}',
      }
    EOS
    apply_manifest_on(host, manifest)
  end

  def stop_puppetdb(host)
    pids = puppetdb_pids(host)

    if host.is_pe?
      on host, "service pe-puppetdb stop"
    else
      on host, "service puppetdb stop"
    end

    sleep_until_stopped(host, pids)
  end

  def sleep_until_stopped(host, pids)
    curl_with_retries("stop puppetdb", host, "http://localhost:8080", 7)
    stopped = false
    while (! stopped)
      Beaker::Log.notify("Waiting for pids #{pids} to exit")
      exit_codes = pids.map do |pid|
        result = on host, %Q(ps -p #{pid}), :acceptable_exit_codes => [0, 1]
        result.exit_code
      end
      stopped = exit_codes.all? { |x| x == 1}
    end
  end

  def restart_puppetdb(host)
    stop_puppetdb(host)
    start_puppetdb(host)
  end

  def clear_and_restart_puppetdb(host)
    stop_puppetdb(host)
    clear_database(host)
    start_puppetdb(host)
  end

  def sleep_until_queue_empty(host, timeout=60)
    metric = "org.apache.activemq:type=Broker,brokerName=localhost,destinationType=Queue,destinationName=puppetlabs.puppetdb.commands"
    queue_size = nil

    begin
      Timeout.timeout(timeout) do
        until queue_size == 0
          result = on host, %Q(curl http://localhost:8080/metrics/v1/mbeans/#{CGI.escape(metric)} 2> /dev/null |awk -F"," '{for (i = 1; i <= NF; i++) { print $i } }' |grep QueueSize |awk -F ":" '{ print $2 }')
          queue_size = Integer(result.stdout.chomp)
        end
      end
    rescue Timeout::Error => e
      raise "Queue took longer than allowed #{timeout} seconds to empty"
    end
  end

  # Queries the metrics endpoint for command processing results, return a hash
  # of results.
  def command_processing_stats(host, counter = "processed")
    metric = "puppetlabs.puppetdb.command:type=global,name=discarded"

    result = on host, %Q(curl http://localhost:8080/metrics/v1/mbeans/#{CGI.escape(metric)})

    begin
      JSON.parse(result.stdout)
    rescue JSON::ParserError => e
      Beaker::Log.notify "Invalid JSON response: #{result.stdout}"
      raise e
    end
  end

  def apply_manifest_on(host, manifest_content)
    manifest_path = host.tmpfile("puppetdb_manifest.pp")
    create_remote_file(host, manifest_path, manifest_content)
    Beaker::Log.notify "Applying manifest on #{host}:\n\n#{manifest_content}"
    on host, puppet_apply("--detailed-exitcodes #{manifest_path}"), :acceptable_exit_codes => [0,2]
  end

  def modify_config_setting(host, config_file_name, section, setting, value)
    manifest_content = <<EOS
ini_setting {'puppetdb-config-#{setting}':
    path => '#{puppetdb_confdir(host)}/conf.d/#{config_file_name}',
    section => '#{section}',
    setting => '#{setting}',
    value => '#{value}'
}
EOS
    apply_manifest_on(host, manifest_content)
  end

  # Keep curling until the required condition is met
  #
  # Condition can be a desired_exit code, and/or expected_output, and it will
  # keep executing the curl command until one of these conditions are met
  # or the max_retries is reached.
  #
  # @param desc [String] descriptive name for this cycling
  # @param host [String] host to execute retry on
  # @param curl_args [String] the curl_args to use for testing
  # @param desired_exit_codes [Number,Array<Number>] a desired exit code, or array of exist codes
  # @param max_retries [Number] maximum number of retries before failing
  # @param retry_interval [Number] time in secs to wait before next try
  # @param expected_output [Regexp] a regexp to use for matching the output
  # @return [void]
  def curl_with_retries(desc, host, curl_args, desired_exit_codes, max_retries = 60, retry_interval = 1, expected_output = /.*/)
    command = "curl --tlsv1 #{curl_args}"
    log_prefix = host.log_prefix
    logger.debug "\n#{log_prefix} #{Time.new.strftime('%H:%M:%S')}$ #{command}"
    logger.debug "  Trying command #{max_retries} times."
    logger.debug ".", add_newline=false

    desired_exit_codes = [desired_exit_codes].flatten
    result = on host, command, :acceptable_exit_codes => (0...127), :silent => true
    num_retries = 0
    until desired_exit_codes.include?(exit_code) and (result.stdout =~ expected_output)
      sleep retry_interval
      result = on host, command, :acceptable_exit_codes => (0...127), :silent => true
      num_retries += 1
      logger.debug ".", add_newline=false
      if (num_retries > max_retries)
        logger.debug "  Command \`#{command}\` failed."
        fail("Command \`#{command}\` failed. Unable to #{desc}.")
      end
    end
    logger.debug "\n#{log_prefix} #{Time.new.strftime('%H:%M:%S')}$ #{command} ostensibly successful."
  end

  def clear_database(host)
    case PuppetDBExtensions.config[:database]
      when :postgres
        if host.is_pe?
          on host, 'su - pe-postgres -s "/bin/bash" -c "/opt/puppet/bin/dropdb pe-puppetdb"'
        else
          on host, 'su postgres -c "dropdb puppetdb"'
        end
        install_postgres(host)
      when :embedded
        on host, "rm -rf #{puppetdb_vardir(host)}/db"
      else
        raise ArgumentError, "Unsupported database: '#{PuppetDBExtensions.config[:database]}'"
    end
  end

  #########################################################
  # PuppetDB export utility functions
  #########################################################
  # These are for comparing puppetdb export tarballs.
  # This seems like a pretty ridiculous place to define them,
  # but there are no other obvious choices that I see at the
  # moment.  Should consider moving them to a ruby utility
  # code folder in the main PuppetDB source tree if such a
  # thing ever materializes.

  # @param export_file1 [String] path to first export file
  # @param export_file2 [String] path to second export file
  # @param opts [Hash] comparison options
  # @option opts [Boolean] :catalogs compare catalog? defaults to true
  # @option opts [Boolean] :metadata compare metadata? defaults to true
  # @option opts [Boolean] :reports compare reports? defaults to true
  def compare_export_data(export_file1, export_file2, opts={})
    # Apply defaults
    opts = {
      :catalogs => true,
      :metadata => true,
      :reports => true,
      :facts => true
    }.merge(opts)

    # NOTE: I'm putting this tmpdir inside of cwd because I expect for that to
    #  be inside of the jenkins workspace, which I'm hoping means that it will
    #  be cleaned up regularly if we accidentally leave anything lying around
    tmpdir = "./puppetdb_export_test_tmp"
    FileUtils.rm_rf(tmpdir)
    export_dir1 = File.join(tmpdir, "export1", File.basename(export_file1, ".tar.gz"))
    export_dir2 = File.join(tmpdir, "export2", File.basename(export_file2, ".tar.gz"))
    FileUtils.mkdir_p(export_dir1)
    FileUtils.mkdir_p(export_dir2)

    `tar zxvf #{export_file1} -C #{export_dir1}`
    `tar zxvf #{export_file2} -C #{export_dir2}`

    export1_files = Set.new()
    Dir.glob("#{export_dir1}/**/*") do |f|
      relative_path = f.sub(/^#{export_dir1}\//, "")
      export1_files.add(relative_path)
      expected_path = File.join(export_dir2, relative_path)

      if(relative_path !~ /^puppetdb-bak\/facts.*/ || opts[:facts])
        assert(File.exists?(expected_path), "Export file '#{export_file2}' is missing entry '#{relative_path}'")
      end

      puts "Comparing file '#{relative_path}'"
      next if File.directory?(f)

      export_entry_type = get_export_entry_type(relative_path)
      case export_entry_type
        when :catalog
          compare_catalog(f, expected_path) if opts[:catalogs]
        when :metadata
          compare_metadata(f, expected_path) if opts[:metadata]
        when :report
          compare_report(f, expected_path) if opts[:reports]
        when :facts
          compare_facts(f, expected_path) if opts[:facts]
        when :unknown
          fail("Unrecognized file found in archive: '#{relative_path}'")
      end
    end

    export2_files = Set.new(
      Dir.glob("#{export_dir2}/**/*").map { |f| f.sub(/^#{Regexp.escape(export_dir2)}\//, "") })

    export1_files.delete_if{ |path| !opts[:facts] && /^puppetdb-bak\/facts.*/.match(path)}
    export2_files.delete_if{ |path| !opts[:facts] && /^puppetdb-bak\/facts.*/.match(path)}

    diff = export2_files - export1_files

    assert(diff.empty?, "Export file '#{export_file2}' contains extra file entries: '#{diff.to_a.join("', '")}'")

    FileUtils.rm_rf(tmpdir)
  end

  def get_export_entry_type(path)
    case path
      when "puppetdb-bak/export-metadata.json"
        :metadata
      when /^puppetdb-bak\/catalogs\/.*\.json$/
        :catalog
      when /^puppetdb-bak\/reports\/.*\.json$/
        :report
      when /^puppetdb-bak\/facts\/.*\.json$/
        :facts
      else
        :unknown
    end
  end

  def compare_facts(facts1_path, facts2_path)
    f1 = JSON.parse(File.read(facts1_path))
    f2 = JSON.parse(File.read(facts2_path))

    diff = hash_diff(f1, f2)

    if (diff)
      diff = JSON.pretty_generate(diff)
    end

    assert(diff == nil, "Catalogs '#{facts1_path}' and '#{facts2_path}' don't match!' Diff:\n#{diff}")
  end

  def compare_catalog(cat1_path, cat2_path)
    cat1 = munge_catalog_for_comparison(cat1_path)
    cat2 = munge_catalog_for_comparison(cat2_path)

    diff = hash_diff(cat1, cat2)
    if (diff)
      diff = JSON.pretty_generate(diff)
    end

    assert(diff == nil, "Catalogs '#{cat1_path}' and '#{cat2_path}' don't match!' Diff:\n#{diff}")
  end

  def compare_report(cat1_path, cat2_path)
    cat1 = munge_report_for_comparison(cat1_path)
    cat2 = munge_report_for_comparison(cat2_path)

    diff = hash_diff(cat1, cat2)
    if (diff)
      diff = JSON.pretty_generate(diff)
    end

    assert(diff == nil, "Reports '#{cat1_path}' and '#{cat2_path}' don't match!' Diff:\n#{diff}")
  end

  def compare_metadata(meta1_path, meta2_path)
    meta1 = munge_metadata_for_comparison(meta1_path)
    meta2 = munge_metadata_for_comparison(meta2_path)

    diff = hash_diff(meta1, meta2)

    assert(diff == nil, "Export metadata does not match!  Diff\n#{diff}")
  end

  def munge_metadata_for_comparison(meta_path)
    meta = JSON.parse(File.read(meta_path))
    meta.delete("timestamp")
    meta
  end

  def munge_resource_for_comparison(resource)
    resource['tags'] = Set.new(resource['tags'])
    resource
  end

  def munge_catalog_for_comparison(cat_path)
    meta = JSON.parse(File.read(cat_path))
    munged_resources = meta["resources"].map { |resource| munge_resource_for_comparison(resource) }
    meta["resources"] = Set.new(munged_resources)
    meta["edges"] = Set.new(meta["edges"])
    meta
  end

  def munge_report_for_comparison(cat_path)
    JSON.parse(File.read(cat_path))
  end

  def parse_json_with_error(input)
    begin
      facts = JSON.parse(input)
    rescue Exception => e
      facts = "#{e.message} on input '#{input}'"
    end
    return facts
  end

  ############################################################################
  # NOTE: This code was merged into beaker, however it does not work as desired.
  #   We need to get the version in beaker working as expected and then we can
  #   remove this version.
  #
  #   Temp copy of Justins new Puppet Master Methods
  ############################################################################

  # Restore puppet.conf from backup, if puppet.conf.bak exists.
  #
  # @api private
  def restore_puppet_conf host
    confdir = host.puppet['confdir']
    on host, "if [ -f #{confdir}/puppet.conf.bak ]; then " +
               "cat #{confdir}/puppet.conf.bak > " +
               "#{confdir}/puppet.conf; " +
               "rm -rf #{confdir}/puppet.conf.bak; " +
             "fi"
  end

  ##############################################################################
  # END_OF Temp Copy of Justins new Puppet Master Methods
  ##############################################################################

  ##############################################################################
  # Object diff functions
  ##############################################################################
  # This is horrible and really doesn't belong here, but I'm not sure where
  # else to put it.  I need a way to do a recursive diff of a hash (which may
  # contain nested objects whose type can be any of Hash, Array, Set, or a
  # scalar).  The hashes may be absolutely gigantic, so if they don't match,
  # I need a way to be able to show a small enough diff so that the user can
  # actually figure out what's going wrong (rather than dumping out the entire
  # gigantic string).  I searched for gems that could handle this and tried
  # 4 or 5 different things, and couldn't find anything that suited the task,
  # so I had to write my own.  This could use improvement, relocation, or
  # replacement with a gem if we ever find a suitable one.
  #
  # UPDATE: chatted with Justin about this and he suggests creating a special
  # puppetlabs-test-utils repo or similar and have that pulled down via
  # bundler, once the acceptance harness is accessible as a gem.  You know,
  # in "The Future".

  # JSON gem doesn't have native support for Set objects, so we have to
  # add this hack.
  class ::Set
    def to_json(arg)
      to_a.to_json(arg)
    end
  end

  def hash_diff(obj1, obj2)
    result =
      (obj1.keys | obj2.keys).inject({}) do |diff, k|
        if obj1[k] != obj2[k]
          objdiff = object_diff(obj1[k], obj2[k])
          if (objdiff)
            diff[k] = objdiff
          end
        end
        diff
      end
    (result == {}) ? nil : result
  end

  def array_diff(arr1, arr2)
    (0..([arr1.length, arr2.length].max)).inject([]) do |diff, i|
      objdiff = object_diff(arr1[i], arr2[i])
      if (objdiff)
        diff << objdiff
      end
      diff
    end
  end

  def set_diff(set1, set2)
    diff1 = set1 - set2
    diff2 = set2 - set1
    unless (diff1.empty? and diff2.empty?)
      [diff1, diff2]
    end
  end

  def object_diff(obj1, obj2)
    if (obj1.class != obj2.class)
      [obj1, obj2]
    else
      case obj1
        when Hash
          hash_diff(obj1, obj2)
        when Array
          array_diff(obj1, obj2)
        when Set
          set_diff(obj1, obj2)
        else
          (obj1 == obj2) ? nil : [obj1, obj2]
      end
    end
  end

  ##############################################################################
  # End Object diff functions
  ##############################################################################

  def install_puppet_from_package
    os_families = test_config[:os_families]
    hosts.each do |host|
      os = os_families[host.name]

      case os
      when :debian
        if options[:type] == 'aio' then
          on host, "apt-get install -y puppet-agent"
          on host, "apt-get install -y puppetserver"
        else
          on host, "apt-get install -y puppet puppetmaster-common"
        end
      # Puppet 3.7.4 is broken on fedora, pinning to 3.7.3 until it's fixed
      when :fedora
        on host, "yum install -y puppet-3.7.3"
      when :redhat
        if options[:type] == 'aio' then
          on host, "yum install -y java-1.7.0-openjdk"
          on host, "yum install -y puppet-agent"
          on host, "yum install -y puppetserver"
        else
          on host, "yum install -y puppet"
        end
      else
        raise ArgumentError, "Unsupported OS '#{os}'"
      end
    end
  end

  # This helper has been grabbed from beaker, and overriden with the opts
  # component so I can add a new 'refspec' functionality to allow a custom
  # refspec if required.
  #
  # Once this methodology is confirmed we should merge it back upstream.
  def install_from_git(host, path, repository, opts = {})
    name   = repository[:name]
    repo   = repository[:path]
    rev    = repository[:rev]

    target = "#{path}/#{name}"

    step "Clone #{repo} if needed" do
      on host, "test -d #{path} || mkdir -p #{path}"
      on host, "test -d #{target} || git clone #{repo} #{target}"
    end

    step "Update #{name} and check out revision #{rev}" do
      commands = ["cd #{target}",
                  "remote rm origin",
                  "remote add origin #{repo}",
                  "fetch origin #{opts[:refspec]}",
                  "clean -fdx",
                  "checkout -f #{rev}"]
      on host, commands.join(" && git ")
    end

    step "Install #{name} on the system" do
      # The solaris ruby IPS package has bindir set to /usr/ruby/1.8/bin.
      # However, this is not the path to which we want to deliver our
      # binaries. So if we are using solaris, we have to pass the bin and
      # sbin directories to the install.rb
      install_opts = ''
      install_opts = '--bindir=/usr/bin --sbindir=/usr/sbin' if
        host['platform'].include? 'solaris'

        on host,  "cd #{target} && " +
                  "if [ -f install.rb ]; then " +
                  "ruby ./install.rb #{install_opts}; " +
                  "else true; fi"
    end
  end

  def install_puppet_from_source
    os_families = test_config[:os_families]

    extend Beaker::DSL::InstallUtils

    source_path = Beaker::DSL::InstallUtils::SourcePath
    git_uri     = Beaker::DSL::InstallUtils::GitURI
    github_sig  = Beaker::DSL::InstallUtils::GitHubSig

    tmp_repositories = []

    repos = Hash[*test_config.select {|k, v| k =~ /^repo_/}.flatten].values

    repos.each do |uri|
      raise(ArgumentError, "#{uri} is not recognized.") unless(uri =~ git_uri)
      tmp_repositories << extract_repo_info_from(uri)
    end

    repositories = order_packages(tmp_repositories)

    hosts.each_with_index do |host, index|
      os = os_families[host.name]

      case os
      when :redhat, :fedora
        on host, "yum install -y git-core ruby"
      when :debian
        on host, "apt-get install -y git ruby"
      else
        raise "OS #{os} not supported"
      end

      on host, "echo #{github_sig} >> $HOME/.ssh/known_hosts"

      repositories.each do |repository|
        step "Install #{repository[:name]}"
        install_from_git host, source_path, repository,
          :refspec => '+refs/pull/*:refs/remotes/origin/pr/*'
      end

      on host, "getent group puppet || groupadd puppet"
      on host, "getent passwd puppet || useradd puppet -g puppet -G puppet"
      on host, "mkdir -p /var/run/puppet"
      on host, "chown puppet:puppet /var/run/puppet"
    end
  end

  def install_puppet_conf
    hosts.each do |host|
      confdir = host.puppet['confdir']
      puppetconf = File.join(confdir, 'puppet.conf')

      on host, "mkdir -p #{confdir}"

      conf = IniFile.new
      conf['agent'] = {
        'server' => master,
      }
      if options[:is_puppetserver] then
        pidfile = '/var/run/puppetlabs/puppetserver/puppetserver.pid'
      else
        pidfile = master.puppet('master')['pidfile']
      end
      conf['master'] = {
        'pidfile' => pidfile,
      }
      if options[:type] == 'aio' then
        hostname = fact_on(host, "hostname")
        fqdn = fact_on(host, "fqdn")
        conf['master']['dns_alt_names']="puppet,#{hostname},#{fqdn},#{host.hostname}"
      end
      create_remote_file host, puppetconf, conf.to_s
    end
  end

  def install_puppet
    # If our :install_type is :pe then the harness has already installed puppet.
    case test_config[:install_type]
    when :package
      install_puppet_from_package
      install_puppet_conf
    when :git
      if test_config[:repo_puppet] then
        install_puppet_from_source
      else
        install_puppet_from_package
      end
      install_puppet_conf
    end
  end

  def create_remote_site_pp(host, manifest)
    testdir = host.tmpdir("remote-site-pp")
    manifest_file = "#{testdir}/environments/production/manifests/site.pp"
    apply_manifest_on(host, <<-PP)
    File {
      ensure => directory,
      mode => "0750",
      owner => #{master.puppet['user']},
      group => #{master.puppet['group']},
    }

    file {
      '#{testdir}':;
      '#{testdir}/environments':;
      '#{testdir}/environments/production':;
      '#{testdir}/environments/production/manifests':;
      '#{testdir}/environments/production/modules':;
    }
PP
    create_remote_file(host, manifest_file, manifest)
    remote_path = "#{testdir}/environments"
    on host, "chmod -R +rX #{testdir}"
    on host, "chown -R #{master.puppet['user']}:#{master.puppet['user']} #{testdir}"
    remote_path
  end

  def run_agents_with_new_site_pp(host, manifest, env_vars = {}, extra_cli_args = "")

    manifest_path = create_remote_site_pp(host, manifest)
    with_puppet_running_on host, {
      'master' => {
        'storeconfigs' => 'true',
        'storeconfigs_backend' => 'puppetdb',
        'autosign' => 'true',
      },
      'main' => {
        'environmentpath' => manifest_path,
      }} do
      #only some of the opts work on puppet_agent, acceptable exit codes does not
      agents.each{ |agent| on agent, puppet_agent("--test --server #{host} #{extra_cli_args}",
                                                  { 'ENV' => env_vars }), :acceptable_exit_codes => [0,2] }

    end
  end

  def databases
    extend Beaker::DSL::Roles
    hosts_as(:database).sort_by {|db| db.to_str}
  end

  def database
    # primary database must be numbered lowest
    databases[0]
  end
end

# oh dear.
Beaker::TestCase.send(:include, PuppetDBExtensions)<|MERGE_RESOLUTION|>--- conflicted
+++ resolved
@@ -11,15 +11,11 @@
   include Test::Unit::Assertions
 
   GitReposDir = Beaker::DSL::InstallUtils::SourcePath
-<<<<<<< HEAD
-  LeinCommandPrefix = "cd #{GitReposDir}/puppetdb; LEIN_ROOT=true LEIN_SNAPSHOTS_IN_RELEASE=true"
-=======
 
   # We include the Puppet path here so we can use the Puppet ecosystem when
   # using rake, which needs the facter gem to work - AIO ruby contains this
   # by default.
   LeinCommandPrefix = "cd #{GitReposDir}/puppetdb; LEIN_ROOT=true LEIN_SNAPSHOTS_IN_RELEASE=true PATH=/opt/puppetlabs/puppet/bin:$PATH"
->>>>>>> 98f3e301
 
   def self.initialize_test_config(options, os_families)
 
