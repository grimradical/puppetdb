;; ## Resource querying
;;
;; This implements resource querying, using the query compiler in
;; `com.puppetlabs.puppetdb.query`, basically by munging the results into the
;; right format and picking out the desired columns.
;;
(ns com.puppetlabs.puppetdb.query.resource
  (:require [cheshire.core :as json]
            [clojure.string :as string])
  (:use [com.puppetlabs.jdbc :only [limited-query-to-vec
                                    convert-result-arrays
                                    with-transacted-connection
                                    add-limit-clause]]
<<<<<<< HEAD
        [com.puppetlabs.puppetdb.scf.storage :only [db-serialize sql-array-query-string sql-regexp-array-match sql-regexp-match]]
        [clojure.core.match :only [match]]))
=======
        [com.puppetlabs.puppetdb.query :only [resource-query->sql resource-operators-v1 resource-operators-v2]]
        [com.puppetlabs.puppetdb.query.utils :only [valid-query-format?]]))
>>>>>>> 4b7b1b67

(defn query->sql
  "Compile a resource `query` into an SQL expression using the specified set of
  `operators`."
  [operators query]
  {:pre  [(vector? query)]
<<<<<<< HEAD
   :post [(utils/valid-query-format? %)]}
  (let [{:keys [where joins params]} (compile-term query)
        join-expr                    (->> joins
                                          (map build-join-expr)
                                          (string/join " "))
        sql (format (str "SELECT certname_catalogs.certname, catalog_resources.resource, catalog_resources.type, catalog_resources.title,"
                         "catalog_resources.tags, catalog_resources.exported, catalog_resources.sourcefile, catalog_resources.sourceline, rp.name, rp.value "
                         "FROM catalog_resources "
                         "JOIN certname_catalogs USING(catalog) "
                         "LEFT OUTER JOIN resource_params rp "
                         "USING(resource) %s WHERE %s")
                    join-expr where)]
=======
   :post [(valid-query-format? %)]}
  (let [[subselect & params] (resource-query->sql operators query)
        sql (format (str "SELECT certname, resource, type, title, tags, exported, sourcefile, sourceline, rp.name, rp.value "
                         "FROM (%s) subquery1 "
                         "LEFT OUTER JOIN resource_params rp USING(resource)")
                    subselect)]
>>>>>>> 4b7b1b67
    (apply vector sql params)))

(def v1-query->sql
  (partial query->sql resource-operators-v1))

(def v2-query->sql
  (partial query->sql resource-operators-v2))

(defn limited-query-resources
  "Take a limit, a query, and its parameters, and return a vector of resources
   and their parameters which match.  Throws an exception if the query would
   return more than `limit` results.  (A value of `0` for `limit` means
   that the query should not be limited.)"
  [limit [query & params]]
  {:pre  [(and (integer? limit) (>= limit 0))]
   :post [(or (zero? limit) (<= (count %) limit))]}
  (let [limited-query (add-limit-clause limit query)
        results       (limited-query-to-vec limit (apply vector limited-query params))
        metadata_cols [:certname :resource :type :title :tags :exported :sourcefile :sourceline]
        metadata      (apply juxt metadata_cols)]
    (vec (for [[resource params] (group-by metadata results)]
           (assoc (zipmap metadata_cols resource) :parameters
                  (into {} (for [param params :when (:name param)]
                             [(:name param) (json/parse-string (:value param))])))))))

(defn query-resources
  "Take a query and its parameters, and return a vector of resources
   and their parameters which match."
  [[sql & params]]
  {:pre [(string? sql)]}
  (limited-query-resources 0 (apply vector sql params)))<|MERGE_RESOLUTION|>--- conflicted
+++ resolved
@@ -11,40 +11,20 @@
                                     convert-result-arrays
                                     with-transacted-connection
                                     add-limit-clause]]
-<<<<<<< HEAD
-        [com.puppetlabs.puppetdb.scf.storage :only [db-serialize sql-array-query-string sql-regexp-array-match sql-regexp-match]]
-        [clojure.core.match :only [match]]))
-=======
         [com.puppetlabs.puppetdb.query :only [resource-query->sql resource-operators-v1 resource-operators-v2]]
-        [com.puppetlabs.puppetdb.query.utils :only [valid-query-format?]]))
->>>>>>> 4b7b1b67
+        [com.puppetlabs.utils :only [valid-query-format?]]))
 
 (defn query->sql
   "Compile a resource `query` into an SQL expression using the specified set of
   `operators`."
   [operators query]
   {:pre  [(vector? query)]
-<<<<<<< HEAD
-   :post [(utils/valid-query-format? %)]}
-  (let [{:keys [where joins params]} (compile-term query)
-        join-expr                    (->> joins
-                                          (map build-join-expr)
-                                          (string/join " "))
-        sql (format (str "SELECT certname_catalogs.certname, catalog_resources.resource, catalog_resources.type, catalog_resources.title,"
-                         "catalog_resources.tags, catalog_resources.exported, catalog_resources.sourcefile, catalog_resources.sourceline, rp.name, rp.value "
-                         "FROM catalog_resources "
-                         "JOIN certname_catalogs USING(catalog) "
-                         "LEFT OUTER JOIN resource_params rp "
-                         "USING(resource) %s WHERE %s")
-                    join-expr where)]
-=======
    :post [(valid-query-format? %)]}
   (let [[subselect & params] (resource-query->sql operators query)
         sql (format (str "SELECT certname, resource, type, title, tags, exported, sourcefile, sourceline, rp.name, rp.value "
                          "FROM (%s) subquery1 "
                          "LEFT OUTER JOIN resource_params rp USING(resource)")
                     subselect)]
->>>>>>> 4b7b1b67
     (apply vector sql params)))
 
 (def v1-query->sql
