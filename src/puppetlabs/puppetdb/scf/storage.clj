--- conflicted
+++ resolved
@@ -805,52 +805,22 @@
    in other factsets."
   [factset-id dropped-pids]
   (when-let [dropped-pids (seq dropped-pids)]
-<<<<<<< HEAD
-    (let [candidate-paths (sutils/array-to-param "bigint" Long dropped-pids)]
-      (jdbc/do-prepared
-       "DELETE FROM fact_paths fp
-          WHERE fp.id = ANY (?)
-            AND NOT EXISTS (SELECT 1 FROM facts f
-                              WHERE f.fact_path_id = ANY (?)
-                                AND f.fact_path_id = fp.id
-                                AND f.factset_id <> ?)"
-       (concat [candidate-paths]
-               [candidate-paths]
-               [factset-id])))))
-=======
-    (let [dropped-chunks (partition-all gc-chunksize dropped-pids)]
-      (if (sutils/postgres?)
-        (let [candidate-chunks (map (partial sutils/array-to-param "bigint" Long)
-                                    dropped-chunks)]
-          (dorun
-            (map (fn [candidate-paths]
-                   (jdbc/do-prepared
-                     "DELETE FROM fact_paths fp
+    (let [dropped-chunks (partition-all gc-chunksize dropped-pids)
+          candidate-chunks (map (partial sutils/array-to-param "bigint" Long)
+                                dropped-chunks)]
+      (dorun
+       (map (fn [candidate-paths]
+              (jdbc/do-prepared
+               "DELETE FROM fact_paths fp
                         WHERE fp.id = ANY (?)
                         AND NOT EXISTS (SELECT 1 FROM facts f
                                         WHERE f.fact_path_id = ANY(?)
                                         AND f.fact_path_id = fp.id
                                         AND f.factset_id <> ?)"
-                     (concat [candidate-paths]
-                             [candidate-paths]
-                             [factset-id])))
-                 candidate-chunks)))
-        (let [in-chunks (map jdbc/in-clause dropped-chunks)]
-          (dorun
-            (map (fn [in dropped]
-                   (jdbc/do-prepared
-                     (format
-                       "DELETE FROM fact_paths fp
-                          WHERE fp.id %s
-                          AND NOT EXISTS (SELECT 1 FROM facts f
-                                          WHERE f.fact_path_id %s
-                                          AND f.fact_path_id = fp.id
-                                          AND f.factset_id <> ?)"
-                       in in)
-                     (concat dropped dropped [factset-id])))
-                 in-chunks
-                 dropped-chunks)))))))
->>>>>>> 10ca4950
+               (concat [candidate-paths]
+                       [candidate-paths]
+                       [factset-id])))
+            candidate-chunks)))))
 
 (defn-validated delete-pending-value-id-orphans!
   "Delete values in removed-pid-vid-pairs that are no longer mentioned
