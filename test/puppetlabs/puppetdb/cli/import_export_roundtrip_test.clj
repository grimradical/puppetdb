--- conflicted
+++ resolved
@@ -75,10 +75,7 @@
                            "--port" (str (:port svc-utils/*base-url*)))))
 
     (svc-utils/call-with-single-quiet-pdb-instance
-<<<<<<< HEAD
-=======
      (assoc-in (svc-utils/create-config) [:command-processing :max-frame-size] 1024)
->>>>>>> c01f01c5
      (fn []
        (is (empty? (get-nodes)))
 
