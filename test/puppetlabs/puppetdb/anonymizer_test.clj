(ns puppetlabs.puppetdb.anonymizer-test
  (:require [clojure.test :refer :all]
            [puppetlabs.puppetdb.anonymizer :refer :all]
            [puppetlabs.kitchensink.core :refer [boolean?]]
            [puppetlabs.kitchensink.core :as ks]))

(def anon-true {"context" {} "anonymize" true})
(def anon-false {"context" {} "anonymize" false})

(deftest test-pattern-string?
  (testing "should return true if pattern"
    (is (pattern-string? "/asdf/")))
  (testing "should return false if not"
    (is (not (pattern-string? "asdf")))))

(deftest test-pattern->regexp
  (testing "should convert a string of /asdf/ to regexp"
    (is (re-find (pattern->regexp "/asdf/") "asdf"))))

(deftest test-matcher-match?
  (testing "test it matches with a regexp"
    (is (true? (matcher-match? "/foo/" "foobarbaz"))))
  (testing "test it does not match with a regexp"
    (is (false? (matcher-match? "/barry/" "foobarbaz"))))
  (testing "test it does not match with a regexp if value is nil"
    (is (false? (matcher-match? "/barry/" nil))))
  (testing "test it matches with an array of regexp"
    (is (true? (matcher-match? ["/foo/" "/something/"] "foobarbaz"))))
  (testing "test it does not match with an array of regexp"
    (is (false? (matcher-match? ["/barry/" "/suzan/"] "foobarbaz"))))
  (testing "test it matches with an exact string"
    (is (true? (matcher-match? "foobarbaz" "foobarbaz"))))
  (testing "test it does not matches with an exact string"
    (is (false? (matcher-match? "barry" "foobarbaz"))))
  (testing "test it matches with an array of strings"
    (is (true? (matcher-match? ["foo" "bar" "baz"] "bar"))))
  (testing "test it does not match with an array of strings"
    (is (false? (matcher-match? ["foo" "bar" "baz"] "barry"))))
  (testing "test it matches with an array of mixed strings and regexps"
    (is (true? (matcher-match? ["foo" "/bar/" "baz"] "bar")))
    (is (true? (matcher-match? ["foo" "bar" "/baz/"] "bar")))))

(deftest test-rule-match?
  (testing "no context in rule should match anything"
    (let [rule    {"context" {} "anonymize" true}
          context {"node" "foo" "type" "User" "title" "/tmp/foo"}]
      (is (true? (rule-match? rule context)))))

  (testing "match against node should match"
    (let [rule    {"context" {"node" "foo"} "anonymize" true}
          context {"node" "foo" "type" "User" "title" "/tmp/foo"}]
      (is (true? (rule-match? rule context)))))

  (testing "match against node with array should match"
    (let [rule    {"context" {"node" ["foobarbaz", "baz"]} "anonymize" true}
          context {"node" "foobarbaz" "type" "User" "title" "/tmp/foo"}]
      (is (true? (rule-match? rule context)))))

  (testing "match against element not in context should not match"
    (let [rule    {"context" {"type" "User"} "anonymize" true}
          context {"node" "foobarbaz"}]
      (is (false? (rule-match? rule context)))))

  (testing "rule with incorrect value should not match"
    (let [rule    {"context" {"type" "User"} "anonymize" true}
          context {"node" "foobarbaz" "type" "File"}]
      (is (false? (rule-match? rule context)))))

  (testing "match against node with regexp should match"
    (let [rule    {"context" {"node" "/bar/"} "anonymize" true}
          context {"node" "foobarbaz" "type" "User" "title" "/tmp/foo"}]
      (is (true? (rule-match? rule context))))))

(deftest test-rules-match
  (testing "ensure we match on the first rule block"
    (let [rules  [{"context" {"node" "/forge/"} "anonymize" true}
                  {"context" {"node" "/puppetlabs/"} "anonymize" false}
                  {"context" {} "anonymize" true}]
          context {"node" "forge.puppetlabs.com"}]
      (is (true? (rules-match rules context)))))

  (testing "ensure we match on the second rule block"
    (let [rules  [{"context" {"node" "/forge/"} "anonymize" true}
                  {"context" {"node" "/puppetlabs/"} "anonymize" false}
                  {"context" {} "anonymize" true}]
          context {"node" "heyjude.puppetlabs.com"}]
      (is (false? (rules-match rules context)))))

  (testing "ensure we work with the default trailing rule"
    (let [rules  [{"context" {"node" "/forge/"} "anonymize" false}
                  {"context" {"node" "/puppetlabs/"} "anonymize" false}
                  {"context" {} "anonymize" true}]
          context {"node" "myhost.mynode.com"}]
      (is (true? (rules-match rules context))))))

(deftest test-anonymize-leaf-node
  (testing "should return the same string twice"
    (is (= (anonymize-leaf-memoize :node "test string") (anonymize-leaf-memoize :node "test string"))))

  (testing "should return a string 30 characters long"
    (is (string? (anonymize-leaf-memoize :node "good old string")))
    (is (= 30 (count (anonymize-leaf-memoize :node "good old string"))))))

(deftest test-anonymize-leaf-type
  (testing "should return the same string twice"
    (is (= (anonymize-leaf-memoize :type "test string") (anonymize-leaf-memoize :type "test string"))))

  (testing "should return a string 10 characters long"
    (is (string? (anonymize-leaf-memoize :type "good old string")))
    (is (= 10 (count (anonymize-leaf-memoize :type "good old string"))))))

(deftest test-anonymize-leaf-title
  (testing "should return the same string twice"
    (is (= (anonymize-leaf-memoize :title "test string") (anonymize-leaf-memoize :title "test string"))))

  (testing "should return a string 15 characters long"
    (is (string? (anonymize-leaf-memoize :title "good old string")))
    (is (= 15 (count (anonymize-leaf-memoize :title "good old string"))))))

(deftest test-anonymize-leaf-parameter-name
  (testing "should return the same string twice"
    (is (= (anonymize-leaf-memoize :parameter-name "test string") (anonymize-leaf-memoize :parameter-name "test string"))))

  (testing "should return a string 10 characters long"
    (is (string? (anonymize-leaf-memoize :parameter-name "good old string")))
    (is (= 10 (count (anonymize-leaf-memoize :parameter-name "good old string"))))))

(deftest test-anonymize-leaf-value
  (testing "should return the same string twice"
    (is (= (anonymize-leaf-memoize :parameter-value "test string") (anonymize-leaf-memoize :parameter-value "test string"))))
  (testing "should return the same string twice"
    (is  (=  (anonymize-leaf-memoize :fact-value  {"a" "b"})  (anonymize-leaf-memoize :fact-value  {"a" "b"}))))
  (testing "should return a string 30 chars long when passed a string"
    (is (= 30 (count (anonymize-leaf-value "good old string"))))
    (is (string? (anonymize-leaf-value "some string"))))
  (testing "should return a boolean when passed a boolean"
    (is (boolean? (anonymize-leaf-value true))))
  (testing "should return an integer when passed an integer"
    (is (integer? (anonymize-leaf-value 100))))
  (testing "should return an float when passed an float"
    (is (float? (anonymize-leaf-value 3.14))))
  (testing "should return a vector when passed a vector"
    (is (vector? (anonymize-leaf-value ["asdf" "asdf"]))))
  (testing "should return a map when passed a map"
    (is (map? (anonymize-leaf-value {"foo" "bar"}))))
  (testing "maps should retain their child types"
    (let [mymap {"a" {"b" 1} "c" 3.14 "d" [1 2] "e" 3}]
      (is (= (sort (map (comp str type) mymap))
             (sort (map (comp str type) (anonymize-leaf-value mymap))))))))

(deftest test-anonymize-leaf-message
  (testing "should return a string 50 characters long"
    (is (string? (anonymize-leaf-memoize :message "good old string")))
    (is (= 50 (count (anonymize-leaf-memoize :message "good old string"))))))

(deftest test-anonymize-leaf-file
  (testing "should return a string 54 characters long"
    (is (string? (anonymize-leaf-memoize :file "good old string")))
    (is (= 54 (count (anonymize-leaf-memoize :file "good old string")))))

  (testing "starting with a /etc/puppet/modules ending in .pp"
    (is (re-find #"^/etc/puppet/modules/.+/manifests/.+\.pp$" (anonymize-leaf-memoize :file "good old string")))))

(deftest test-anonymize-leaf-line
  (testing "should return a number"
    (is (integer? (anonymize-leaf-memoize :line 10)))))

(deftest test-anonymize-leaf-transaction-uuid
  (testing "should return a string 36 characters long"
    (is (string? (anonymize-leaf-memoize :transaction_uuid "0fc3241f-35f7-43c8-bcbb-d79fb626be3f")))
    (is (= 36 (count (anonymize-leaf-memoize :transaction_uuid "0fc3241f-35f7-43c8-bcbb-d79fb626be3f")))))
  (testing "should not return the input string"
    (is (not (= "0fc3241f-35f7-43c8-bcbb-d79fb626be3f" (anonymize-leaf-memoize :transaction_uuid "0fc3241f-35f7-43c8-bcbb-d79fb626be3f"))))))

(deftest test-anonymize-leaf
  (testing "should return a random string when type 'node' and rule returns true"
    (let [anon-config {"rules" {"node" [anon-true]}}]
      (is (string? (anonymize-leaf "mynode" :node {} anon-config)))
      (is (not (= "mynode" (anonymize-leaf "mynode" :node {} anon-config))))))
  (testing "should not return a random string when type 'node' and rule returns false"
    (let [anon-config {"rules" {"node" [anon-false]}}]
      (is (string? (anonymize-leaf "mynode" :node {} anon-config)))
      (is (= "mynode" (anonymize-leaf "mynode" :node {} anon-config)))))
  (testing "should not return a random string when type 'node' and rule returns false"
    (let [anon-config {"rules" {"node" [{"context" {"node" "mynode"} "anonymize" false}]}}]
      (is (string? (anonymize-leaf "mynode" :node {"node" "mynode"} anon-config)))
      (is (= "mynode" (anonymize-leaf "mynode" :node {"node" "mynode"} anon-config)))))
  (testing "should anonymize by default when there is no rule match"
    (let [anon-config {}]
      (is (string? (anonymize-leaf "mynode" :node {} anon-config)))
      (is (not (= "mynode" (anonymize-leaf "mynode" :node {} anon-config)))))))

(deftest test-anonymize-reference
  (testing "should anonymize both type and title based on rule"
    (let [anon-config {"rules" {"type" [anon-true] "title" [anon-true]}}
          result      (anonymize-reference "File[/etc/foo]" {} anon-config)]
      (is (string? result))
      (is (re-find #"^[A-Z][a-z]+\[.+\]$" result))))

  (testing "should anonymize just the title if rule specifies"
    (let [anon-config {"rules" {"type" [anon-false] "title" [anon-true]}}
          result      (anonymize-reference "File[/etc/foo]" {} anon-config)]
      (is (string? result))
      (is (re-find #"^File\[.+\]$" result)))))

(deftest test-anonymize-references
  (testing "should return a collection when passed a colection"
    (is (coll? (anonymize-references ["File[/etc/foo]" "Host[localhost]"] {} {}))))
  (testing "should return a string when passed a single string"
    (is (string? (anonymize-references "File[/etc/foo]" {} {})))))

(deftest test-anonymize-aliases
  (testing "should return a collection when passed a colection"
    (is (coll? (anonymize-aliases ["test1" "test2"] {} {}))))
  (testing "should return a string when passed a single string"
    (is (string? (anonymize-aliases "test1" {} {})))))

(deftest test-anonymizer-parameter
  (testing "should return a collection of 2"
    (is (coll? (anonymize-parameter ["param" "value"] {} {})))
    (is (= 2 (count (anonymize-parameter ["param" "value"] {} {}))))))

(deftest test-anonymizer-parameters
  (testing "should return a collection of the same length"
    (let [input  {"param1" "value", "param2" "value"}
          result (anonymize-parameters input {} {})]
      (is (map? result))
      (is (= 2 (count result)))
      (is (not (= input result))))))

(deftest test-capitalize-resource-type
  (testing "should change a resource type to upcase format like Foo::Bar"
    (let [input  "foo::bar"
          result (capitalize-resource-type input)]
      (is (= "Foo::Bar" result)))))

(deftest test-anonymize-tag
  (testing "should anonymize a tag"
    (let [input  "my::class"
          result (anonymize-tag input {} {})]
      (is (not (= input result)))
      (is (string? result)))))

(deftest test-anonymize-tags
  (testing "return a collection"
    (is (coll? (anonymize-tags ["first" "second"] {} {})))
    (is (= 2 (count (anonymize-tags ["first" "second"] {} {}))))))

(deftest test-anonymize-edge
  (testing "should return anonymized data"
    (let [test-edge {"source" {"title" "/etc/ntp.conf"
                               "type"  "File"}
                     "target" {"title" "ntp"
                               "type"  "Package"}
                     "relationship" "requires"}]
      (is (map? (anonymize-edge test-edge {} {}))))))

(deftest test-anonymize-edges
  (testing "should handle a collection of edges"
    (let [test-edge {"source" {"title" "/etc/ntp.conf"
                               "type"  "File"}
                     "target" {"title" "ntp"
                               "type"  "Package"}
                     "relationship" "requires"}]
      (is (coll? (anonymize-edges [test-edge] {} {})))
      (is (= 1 (count (anonymize-edges [test-edge] {} {})))))))

(deftest test-anonymize-resource
  (testing "should handle a resource"
    (let [test-resource {"parameters" {"ensure" "present"}
                         "exported"   true
                         "file"       "/etc/puppet/modules/foo/manifests/init.pp"
                         "line"       25000000
                         "tags"       ["package"]
                         "title"      "foo"
                         "type"       "Package"}
          result        (anonymize-resource test-resource {} {})]
      (is (map? result))
      (is (= #{"parameters" "exported" "line" "title" "tags" "type" "file"} (ks/keyset result)))))
  (testing "should handle nil for file and line"
    (let [test-resource {"parameters" {"ensure" "present"}
                         "exported"   true
                         "tags"       ["package"]
                         "title"      "foo"
                         "type"       "Package"}
          result        (anonymize-resource test-resource {} {})]
      (is (map? result))
      (is (= #{"parameters" "exported" "title" "tags" "type"} (ks/keyset result))))))

(deftest test-anonymize-resources
  (testing "should handle a resource"
    (let [test-resource {"parameters" {"ensure" "present"}
                         "exported"   true
                         "file"       "/etc/puppet/modules/foo/manifests/init.pp"
                         "line"       25000000
                         "tags"       ["package"]
                         "title"      "foo"
                         "type"       "Package"}
          result (first (anonymize-resources [test-resource] {} {}))]

      (is (= (ks/keyset test-resource)
             (ks/keyset result)))

      (are [k] (not= (get test-resource k)
                     (get result k))
           "parameters"
           "line"
           "title"
           "tags"
           "type"
           "file"))))

(deftest test-anonymize-resource-event
  (testing "should handle a resource event"
    (let [test-event {"status"           "noop"
                      "timestamp"        "2013-03-04T19:56:34.000Z"
                      "resource_title"   "foo"
                      "property"         "ensure"
                      "message"          "Ensure was absent now present"
                      "new_value"        "present"
                      "old_value"        "absent"
                      "resource_type"    "Package"
                      "file"             "/home/user/site.pp"
                      "line"             1
                      "containment_path" ["Stage[main]" "Foo" "Notify[hi]"]}
          anonymized-event (anonymize-resource-event test-event {} {})]
      (is (map? anonymized-event))
      (is (= (keys test-event) (keys anonymized-event)))))
  (testing "should handle a resource event with optionals"
    (let [test-event {"status"           "noop"
                      "timestamp"        "2013-03-04T19:56:34.000Z"
                      "resource_title"   "foo"
                      "property"         "ensure"
                      "message"          "Ensure was absent now present"
                      "new_value"        "present"
                      "old_value"        "absent"
                      "resource_type"    "Package"
                      "file"             nil
                      "line"             nil
                      "containment_path" nil}
          anonymized-event (anonymize-resource-event test-event {} {})]
      (is (map? anonymized-event))
      (is (= (keys test-event) (keys anonymized-event))))))

(deftest test-anonymize-resource-events
  (testing "should handle a resource event"
<<<<<<< HEAD
    (let [test-event {"status"           "noop"
                      "timestamp"        "2013-03-04T19:56:34.000Z"
                      "resource_title"   "foo"
                      "property"         "ensure"
                      "message"          "Ensure was absent now present"
                      "new_value"        "present"
                      "old_value"        "absent"
                      "resource_type"    "Package"
                      "file"             nil
                      "line"             nil
                      "containment_path" nil}]
      (is (coll? (anonymize-resource-events [test-event] {} {}))))))
=======
    (let [test-event {"status"         "noop"
                      "timestamp"      "2013-03-04T19:56:34.000Z"
                      "resource_title" "foo"
                      "property"       "ensure"
                      "message"        "Ensure was absent now present"
                      "new_value"      "present"
                      "old_value"      "absent"
                      "resource_type"  "Package"}]
      (is (coll? (anonymize-resource-events [test-event] {} {}))))))

(deftest test-anonymize-catalog
  (testing "should accept basic valid data"
    (anonymize-catalog {} {"certname"  "my.node"
                           "version"   "some version"
                           "resources" []
                           "edges"     []})))
>>>>>>> be630e5a
<|MERGE_RESOLUTION|>--- conflicted
+++ resolved
@@ -344,7 +344,6 @@
 
 (deftest test-anonymize-resource-events
   (testing "should handle a resource event"
-<<<<<<< HEAD
     (let [test-event {"status"           "noop"
                       "timestamp"        "2013-03-04T19:56:34.000Z"
                       "resource_title"   "foo"
@@ -357,21 +356,10 @@
                       "line"             nil
                       "containment_path" nil}]
       (is (coll? (anonymize-resource-events [test-event] {} {}))))))
-=======
-    (let [test-event {"status"         "noop"
-                      "timestamp"      "2013-03-04T19:56:34.000Z"
-                      "resource_title" "foo"
-                      "property"       "ensure"
-                      "message"        "Ensure was absent now present"
-                      "new_value"      "present"
-                      "old_value"      "absent"
-                      "resource_type"  "Package"}]
-      (is (coll? (anonymize-resource-events [test-event] {} {}))))))
 
 (deftest test-anonymize-catalog
   (testing "should accept basic valid data"
     (anonymize-catalog {} {"certname"  "my.node"
                            "version"   "some version"
                            "resources" []
-                           "edges"     []})))
->>>>>>> be630e5a
+                           "edges"     []})))