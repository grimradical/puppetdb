--- conflicted
+++ resolved
@@ -257,28 +257,7 @@
           (is (= (set (query-resources (s/query->sql :v2 input))) (set expect))
             (str "  " input " =>\n  " expect)))))))
 
-<<<<<<< HEAD
-
-(deftest query-resources-with-extra-FAIL
-  (testing "combine terms without arguments"
-    (doseq [op ["and" "AND" "or" "OR" "AnD" "Or"]]
-      (is (thrown-with-msg? IllegalArgumentException #"requires at least one term"
-            (query-resources (s/v3-query->sql [op]))))
-      (is (thrown-with-msg? IllegalArgumentException (re-pattern (str "(?i)" op))
-            (query-resources (s/v3-query->sql [op]))))))
-
-  (testing "'not' term without arguments in v2"
-    (doseq [op ["not" "NOT" "NoT"]]
-      (is (thrown-with-msg? IllegalArgumentException #"'not' takes exactly one argument, but 0 were supplied"
-            (query-resources (s/v3-query->sql [op]))))))
-=======
 (deftest query-resources-not-operator
-  (testing "'not' term without arguments in v1"
-    (doseq [op ["not" "NOT" "NoT"]]
-      (is (thrown-with-msg? IllegalArgumentException #"requires at least one term"
-            (query-resources (s/query->sql :v1 [op]))))))
->>>>>>> 9bfa1235
-
   (doseq [version [:v2 :v3]]
     (testing "'not' term without arguments in later version"
       (doseq [op ["not" "NOT" "NoT"]]
@@ -286,7 +265,7 @@
               (query-resources (s/query->sql version [op]))))))))
 
 (deftest query-resources-with-extra-FAIL
-  (doseq [version [:v1 :v2 :v3]]
+  (doseq [version [:v2 :v3]]
     (testing "combine terms without arguments"
       (doseq [op ["and" "AND" "or" "OR" "AnD" "Or"]]
         (is (thrown-with-msg? IllegalArgumentException #"requires at least one term"
