--- conflicted
+++ resolved
@@ -22,14 +22,10 @@
     (update-in request [:headers] assoc "Accept" c-t)))
 
 (defn get-response
-<<<<<<< HEAD
-  ([route] (let [resp (*app* (get-request (str "/v2/" route)))]
+  ([route] (let [resp (*app* (get-request (str "/v3/" route)))]
              (if (string? (:body resp))
                resp
                (update-in resp [:body] slurp)))))
-=======
-  ([route] (*app* (get-request (str "/v3/" route)))))
->>>>>>> 831c625e
 
 (defmacro check-json-response
   "Test if the HTTP request is a success, and if the result is equal
