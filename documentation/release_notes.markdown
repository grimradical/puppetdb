---
title: "PuppetDB 3.0 » Release Notes"
layout: default
canonical: "/puppetdb/latest/release_notes.html"
---

[configure_postgres]: ./configure.html#using-postgresql
[kahadb_corruption]: ./trouble_kahadb_corruption.html
[pg_trgm]: http://www.postgresql.org/docs/current/static/pgtrgm.html
[upgrading]: ./api/query/v4/preparing-for-3.0.html

<<<<<<< HEAD
3.0.0
-----

### Upgrading

* For the best-possible performance and scaling capacity, we recommend
 PostgreSQL version 9.4 or newer with the [`pg_trgm`][pg_trgm]
 extension enabled, as explained [here][configure_postgres], and we
 have officially retired versions earlier than 9.4. HSQLDB is
 only recommended for local development because it has a number of
 scaling and operational issues.

* Make sure that all of your PuppetDB instances are shut down, and
 only upgrade one at a time.

* Make sure to upgrade your puppetdb-terminus package (on the host
 where your Puppet Master lives), and restart your master service.

* Ensure during a package upgrade that you analyze any changed
  configuration files. For Debian you will receive warnings when
  upgrading interactively about these files, and for RedHat based
  distributions you will find that the RPM drops .rpmnew files that
  you should diff and ensure that any new content is merged into your
  existing configuration.

* There are some migrations provided in this release, that may mean
  you have to wait while these run after upgrading. Before upgrading
  you should also ensure you have as much free disk space as you have
  data, as migrations often require temporary duplication of table
  data to succeed.

* You may notice some additional system load for the first 30 to 60
  minutes once the application has started upgrading. This is
  expected, and is due to internal changes in the way we check if
  catalogs are up-to-date.

### Downgrading

* If you attempt to downgrade to a previous version of PuppetDB, in
  addition to wiping the database, you will need to clear the queue
  directory as described in the
  [documentation on KahaDB corruption][kahadb_corruption].  Otherwise
  you might see an IOException during startup when the older PuppetDB
  (using an older version of KahaDB) tries to read leftover,
  incompatible queue data.

### Breaking Changes

This release retires all api versions before v4 and promotes v4 to be
the stable API. The following changes have been made since the last
stable release of PuppetDB, which included an experimental v4 API.

* Retire all previously deprecated commands ([PDB-840](https://tickets.puppetlabs.com/browse/PDB-840))

    The currently supported commands and versions are now:

    * replace catalog, v6
    * replace facts, v4
    * deactivate node, v2
    * store report, v5

* All API commands and responses now use underscores, instead of dashes.  ([PDB-698](https://tickets.puppetlabs.com/browse/PDB-698))

    This patch changes our API commands and responses to use underscores instead of
    dashes, which will make it easier to interface with PDB using languages like
    javascript and python.

* Split the `/v3/commands` endpoint into its own API served at `/pdb/cmd/v1`.

* Change "name" key to "certname" ([PDB-1099](https://tickets.puppetlabs.com/browse/PDB-1099))

    For clarity and consistency across endpoints, the "name" key has
    been changed to "certname" where appropriate. This affects
    responses from the /pdb/query/v4/catalogs endpoint, queries to it, and the
    "replace catalog" and "replace facts" commands.

* Expanded data format is now more formalized. ([PDB-1228](https://tickets.puppetlabs.com/browse/PDB-1228))

    In the past in the experimental /v4 endpoint we used to return related data for endpoints directly
    in the JSON response with very little formality. However, due to internal changes that only work for
    PostgreSQL we've decided to formalize the format of returning expanded/related data so that some of
    it may be marked as optional from a contractual perspective.

    In the past for example, report events would return an array of events, now it returns that data inside
    the `data` key, and a link to the original data in a `href` key.

    Note the `data` key is only supported on PostgreSQL, users of HSQLDB will be have to retrieve the related
    data via the `href` URL in the response. Any support for expanding related data in the past for HSQLDB
    has now been dropped in favor of less complexity and the better performance focus around PostgreSQL.

    An example expanded block would look something like this:

        {
          "href": "/pdb/query/v4/reports/32c821673e647b0650717db467abc51d9949fd9a/events",
          "data": [ ... ]
        }

    For API consumers this means, the extra `data` key needs to be traversed to access the real related
    object data.

* Add "noop" flag to reports ([PDB-1177](https://tickets.puppetlabs.com/browse/PDB-1177))

    This adds a "noop" field to the reports object, which is a
    required boolean flag indicating whether the run producing the
    report was a --noop.

* Remove 'com.' prefix from JMX and ActiveMQ endpoints ([PDB-863](https://tickets.puppetlabs.com/browse/PDB-863))

    The 'com.' prefix has been removed from the JMX and ActiveMQ endpoints. They are now in the
    puppetlabs.puppetdb namespace.

* Retire support for PostgreSQL versions less than 9.4 ([PDB-1592](https://tickets.puppetlabs.com/browse/PDB-1592))

* Retire support for Debian 6 & Ubuntu 10.04 ([PDB-663](https://tickets.puppetlabs.com/browse/PDB-663))

* Retire `[global]` configuration key event-query-limit ([PDB-693](https://tickets.puppetlabs.com/browse/PDB-693))

* Retire `[database]` configuration key node-ttl-days ([PDB-644](https://tickets.puppetlabs.com/browse/PDB-644))

* Retire `[jetty]` configuration key certificate-whitelist ([PDB-886](https://tickets.puppetlabs.com/browse/PDB-886))

    This now lives in the `[puppetdb]` section.

* PuppetDB now uses the Ezbake build system ([PDB-663](https://tickets.puppetlabs.com/browse/PDB-663))

    * The old system is still around, until we work out how to do source
      based installations of PuppetDB in this new world. This will be done as
      another piece of work separately.
    * Use the nrepl trapperkeeper service. We provide a warning if
      users use the old `[repl]` block. Instead users must define the
      `[nrepl]` block, and it is no longer possible to choose a `type`
      of repl service.
    * Binaries are now installed in /usr/bin instead of /usr/sbin as per the ezbake
      standards.
    * Lots of template files were transferred into resource/ext, this is what ezbake
      expects.
    * Documentation has moved inside /usr/share/puppetdb/docs to a new location
      depending on the distribution. This is to follow the ezbake standards.
    * Many symlinks were removed from /usr/share/puppetdb that were pointing
      at the /var/lib/puppetdb and /etc/puppetdb/ spaces. This finishes a partially
      completed migration from the past.

### New Features

* Add support for hyphenated classnames, supported by Puppet 2.7.x - 3.7.x. ([PDB-1024](https://tickets.puppetlabs.com/browse/PDB-1024))

* Add a '-v' flag to the CLI to get the PuppetDB version.

* The `reports` database table was using the hash string as its
  primary key, we know have switched to using a smaller bigint primary
  key for that table, which should result in faster joins in most
  cases, and hopefully smaller foreign key indexes sizes for tables
  relating to
  `reports`. ([PDB-1218](https://tickets.puppetlabs.com/browse/PDB-1218))

* The reports endpoint now implements the `latest_report?` query, which
  filters the response to only include reports that are from the
  latest puppet run for each node.
  ([PDB-1244](https://tickets.puppetlabs.com/browse/PDB-1244))

* We have dropped the latest_reports table in favor of storing a reference to
  the latest report of each certname in the certnames table.
  ([PDB-1254](https://tickets.puppetlabs.com/browse/PDB-1254))

* The load testing tool can now optionally use a default set of testing data or
derive data from a PuppetDB export tarball.

* We have now added [edges](./api/query/v4/edges.html) querying capability to the top-level namespace. You can also query edges specific to a particular catalog using the new `edges` suffix on the [catalogs](./api/query/v4/catalogs.html) endpoint. ([PDB-1228](https://tickets.puppetlabs.com/browse/PDB-954)).

#### API changes

* The query parameter for `/pdb/query/v4/events` is now optional ([PDB-1132](https://tickets.puppetlabs.com/browse/PDB-1132))

* Add pagination to service query method ([PDB-1071](https://tickets.puppetlabs.com/browse/PDB-1071))

    Add a `paging_options` argument to the service query method.

* Make `/pdb/query/v4/catalogs` queryable ([PDB-1028](https://tickets.puppetlabs.com/browse/PDB-1028))

* Add `producer_timestamp` field to factsets and catalogs ([PDB-489](https://tickets.puppetlabs.com/browse/PDB-489))

    On factsets the field is queryable and orderable.

* Add `resource_events` key to the `store report` command ([PDB-1072](https://tickets.puppetlabs.com/browse/PDB-1072))

    API responses can now be easily used for resubmission as a
    report. This will be helpful in the HA context, where it will reduce
    the number of requests needed to synchronize reports.

* Support `extract` as a top level query operator ([PDB-207](https://tickets.puppetlabs.com/browse/PDB-207))

    This supports a single column or multiple columns. It has been tested for
    facts, events, nodes, reports and resources

#### Operational

* Add Apache-style access logging to PuppetDB packages, and enable it by default  ([PDB-477](https://tickets.puppetlabs.com/browse/PDB-477))

* Add a `--url-prefix` option to the import and export commands in the PuppetDB CLI  ([PDB-1068](https://tickets.puppetlabs.com/browse/PDB-1068))

    This allows import and export to work against a PuppetDB configured with a url prefix.

* Add the `[puppetdb] disable-update-checking` configuration key ([PDB-158](https://tickets.puppetlabs.com/browse/PDB-158))

    The value defaults to false; see the [configuration](./configure.html) documentation for more details.

* Support fallback PuppetDB connections ([PDB-954](https://tickets.puppetlabs.com/browse/PDB-954))

    When configuring your connection to PuppetDB, you can now specify a fallback.
    Instead of the old `server` and `port` config, you can now use a
    `server_urls` config that contains the full path to one or more PuppetDB
    URLs. The old server/port format is still supported.

    This commit also supports a new `server_url_timeout` config. If the
    PuppetDB instance has not responded in the specified number of
    seconds (defaults to 30) it will fail and roll to the next PuppetDB
    url (if one is provided).

* Add factset hash to `replace-facts!` ([PDB-898](https://tickets.puppetlabs.com/browse/PDB-898))

    This commit associates a hash of each factset with the metadata of the factset
    to allow us to easily tell if fact values have changed.

### Bug Fixes and Maintenance

* Improve whitelist failure message ([PDB-1003](https://tickets.puppetlabs.com/browse/PDB-1003))

* Normalize resource event timestamps before storage ([PDB-1241](https://tickets.puppetlabs.com/browse/PDB-1241))

* Add tags to catalog hash ([PDB-332](https://tickets.puppetlabs.com/browse/PDB-332))

* Improve handling of invalid queries ([PDB-950](https://tickets.puppetlabs.com/browse/PDB-950))

* Remove timestamps from factset hash calculation ([PDB-1199](https://tickets.puppetlabs.com/browse/PDB-1199))

* Upgrade to latest trapperkeeper ([PDB-1095](https://tickets.puppetlabs.com/browse/PDB-1095))

* Warn user with unknown config items ([PDB-1067](https://tickets.puppetlabs.com/browse/PDB-1067))

* Fixed a bug in extract with 2 element expressions ([PDB-1064](https://tickets.puppetlabs.com/browse/PDB-1064))

    Previously the query engine would fail if a top-level extract's
    expression had only two elements
    (i.e. `["not" ["=" "certname" "foo.com]]`). This commit adds a
    guard to the extracts used for nested queries to ensure it doesn't
    catch the two clause version of top-level extract.

* Add validation for top-level `extract` fields.  ([PDB-1043](https://tickets.puppetlabs.com/browse/PDB-1043))

* Add validation for `in`/`extract` fields in that are passed in vector form.  ([PDB-722](https://tickets.puppetlabs.com/browse/PDB-722))

* Remove `puts` statements from PuppetDB terminus ([PDB-1020](https://tickets.puppetlabs.com/browse/PDB-1020))

* Retire `facts.strip_internal` (terminus) ([PDB-971](https://tickets.puppetlabs.com/browse/PDB-971))

    This patch adds a `maybe_strip_internal` method to Puppet::Node::Facts::Puppetdb
    that will call `Facts#strip_internal` if the method exists, but Facts#values if
    not. This will allow our terminus to remain backwards compatible when Puppet
    retires the `strip_internal` method and the `timestamp` fact.

* Allow factset hashes to be nil in db

    This is necessary for factsets to function after the PDB-898 migration,
    since existing factsets are not being hashed.

* Fix errors on PDB shutdown ([PDB-880](https://tickets.puppetlabs.com/browse/PDB-880))

    This patch bumps activemq to 5.7.0.  This seems to prevent two errors that
    would sometimes occur on shutdown, one where the broker was stopped before its consumers
    were removed and another where KahaDB batching fails to reset due to the PageFile
    not being loaded.

* Refresh service configuration on package upgrades

    Previously, upgrades were not properly refreshing the service
    information. This adds a conditional restart on upgrades.

* Update rpm spec and systemd service file for pidfile handling

    Previously, the rpm package was creating /var/run/puppetdb at install time for
    pidfile storage. This will break on modern Fedora/RHEL and SUSE systems as
    /var/run (which is a symlink to /run) uses tmpfs and will not persist through a
    reboot.

    As the systemd service type is "simple", meaning non-forking, systemd
    manages the process directly, and the PIDfile is not needed or used on
    those platforms.

* Update rpm spec to support systemd in el/fedora and suse

* Update metrics on PDB start ([PDB-653](https://tickets.puppetlabs.com/browse/PDB-653))

    Previously the DLO metrics only updated on a failed command submission, which
    meant restarting PDB would blank the metrics until the next failure. This patch
    initializes DLO metrics on PDB startup if the DLO directory, which is created
    on first failure, already exists.

* Add thread names to logging

    Add thread names to the various logback.xml configuration files
    in this project. This provides us with better traceability when attempting
    to understand where a log message came from.

* The first request to PuppetDB after DB backend restart fails ([PDB-707](https://tickets.puppetlabs.com/browse/PDB-707))

### Documentation Updates

* Add documentation on terminus failover support ([PDB-486](https://tickets.puppetlabs.com/browse/PDB-486))

* Document the web-router-service ([PDB-1070](https://tickets.puppetlabs.com/browse/PDB-1070))

* Update operators doc link for PostgreSQL 9.3 ([PDB-775](https://tickets.puppetlabs.com/browse/PDB-775))

* Add docs for new CRL and cert-chain TK features ([PDB-347](https://tickets.puppetlabs.com/browse/PDB-347))

* Fix the `replace-facts` commands API examples

### Contributors

TODO
=======
2.3.5
-----

PuppetDB 2.3.5 is a backwards-compatible bugfix release primarily geared toward
extending support for the all in one agent.

### Upgrading

* For the best-possible performance and scaling capacity, we recommend
  PostgreSQL version 9.4 or newer with the [`pg_trgm`][pg_trgm]
  extension enabled, as explained [here][configure_postgres], and we
  have officially deprecated versions earlier than 9.2.  HSQLDB is
  only recommended for local development because it has a number of
  scaling and operational issues.

* Make sure that all of your PuppetDB instances are shut down, and
  only upgrade one at a time.

* Make sure to upgrade your puppetdb-terminus package (on the host
  where your Puppet master lives), and restart your master service.

### Contributors
John Duarte, Ken Barber, Matthaus Owens, Melissa Stone, Rob Browning, Russell
Mull, Ryan Senior, Wyatt Alt

### Changes

#### Bug Fixes and Maintenance

* We have fixed a bug that caused PuppetDB to reject resource relationship
  titles containing newlines. ([PDB-1529](https://tickets.puppetlabs.com/browse/PDB-1529))

* We have removed an extraneous dependency on rubygem-json, which was
  preventing the PuppetDB terminus from installing with the all in one agent on RHEL 6.
  ([PDB-1469](https://tickets.puppetlabs.com/browse/PDB-1469))

* We have fixed a bug that caused unneccessary contention on the certnames
  table during command submission, which in turn caused commands to be retried
  more often than necessary.
  ([PDB-1550](https://tickets.puppetlabs.com/browse/PDB-1550))

* We have added additional error handling around PuppetDB startup failures that
  can be caused by server downgrades that implicitly downgrade ActiveMQ.
  ([PDB-1454](https://tickets.puppetlabs.com/browse/PDB-1454))

#### Testing

* We have updated our acceptance tests to run against Puppet 4 with AIO in
  addition to Puppet 3.
  ([PDB-1300](https://tickets.puppetlabs.com/browse/PDB-1300))
>>>>>>> 98f3e301

2.3.4
-----

PuppetDB 2.3.4 is a backwards-compatible bugfix release that addresses an issue
that would prevent fact storage for nodes under certain circumstances.

### Upgrading

* For the best-possible performance and scaling capacity, we recommend
  PostgreSQL version 9.4 or newer with the [`pg_trgm`][pg_trgm]
  extension enabled, as explained [here][configure_postgres], and we
  have officially deprecated versions earlier than 9.2.  HSQLDB is
  only recommended for local development because it has a number of
  scaling and operational issues.

* Make sure that all of your PuppetDB instances are shut down, and
  only upgrade one at a time.

* Make sure to upgrade your puppetdb-terminus package (on the host
  where your Puppet master lives), and restart your master service.

### Contributors

Andrew Roetker, Deepak Giridharagopal, Ken Barber, Melissa Stone, Rob Browning,
Wyatt Alt

### Changes

#### Bug Fixes and Maintenance

* We have fixed a bug where if any of the facts for a given node exchange values
within a single puppet run, and none of values are referred to by another node,
the facts update for the node would fail. ([PDB-1448](https://tickets.puppetlabs.com/browse/PDB-1448))

* We have fixed a streaming issue with our facts response, so facts queries
  will not consume as much memory. ([PDB-1470](https://tickets.puppetlabs.com/browse/PDB-1470))

* We no longer log failures to connect to the puppetlabs update service at the
  info level. ([PDB-1428](https://tickets.puppetlabs.com/browse/PDB-1428))

* We have removed Ubuntu 10.04 and Fedora 19 from our build targets as they are
  end of life and no longer supported by Puppet Labs. ([PDB-1449](https://tickets.puppetlabs.com/browse/PDB-1449))

* We have upgraded to the latest version of prismatic/schema.
  ([PDB-1432](https://tickets.puppetlabs.com/browse/PDB-1432))

* We have upgraded to the latest versions of and trapperkeeper-jetty9-webserver. ([PDB-1439](https://tickets.puppetlabs.com/browse/PDB-1439))

#### Documentation

* We have documented the upgrade process from the v3 API to the v4 API [here][upgrading]. ([PDB-1421](https://tickets.puppetlabs.com/browse/PDB-1421))

#### Deprecations

* We have marked the `url-prefix` setting as deprecated and will remove it in a
  future release. ([PDB-1485](https://tickets.puppetlabs.com/browse/PDB-1485))

* We have marked the event-counts and aggregate-event-counts endpoints as experimental,
  and may change or remove them in a future release.
  ([PDB-1479](https://tickets.puppetlabs.com/browse/PDB-1479))

2.3.3
-----

PuppetDB 2.3.3 is a backwards-compatible bugfix release that adds
support for Puppet 4 on Debian and Ubuntu platforms.

### Upgrading

* For the best-possible performance and scaling capacity, we recommend
  PostgreSQL version 9.4 or newer with the [`pg_trgm`][pg_trgm]
  extension enabled, as explained [here][configure_postgres], and we
  have officially deprecated versions earlier than 9.2.  HSQLDB is
  only recommended for local development because it has a number of
  scaling and operational issues.

* Make sure that all of your PuppetDB instances are shut down, and
  only upgrade one at a time.

* Make sure to upgrade your puppetdb-terminus package (on the host
  where your Puppet master lives), and restart your master service.

### Contributors

Matthaus Owens, Rob Browning

### Changes

#### Bug Fixes and Maintenance

* PuppetDB now supports Puppet 4 on Debian and Ubuntu.
  ([PDB-1389](https://tickets.puppetlabs.com/browse/PDB-1389))

2.3.2
-----

PuppetDB 2.3.2 is a backwards-compatible bugfix release that corrects
two problems which could prevent migration to the database format
introduced in 2.3.1.  Neither problem presented risk of data loss, and
users that upgraded successfully will not be affected by these
changes.

### Upgrading

* For the best-possible performance and scaling capacity, we recommend
  PostgreSQL version 9.4 or newer with the [`pg_trgm`][pg_trgm]
  extension enabled, as explained [here][configure_postgres], and we
  have officially deprecated versions earlier than 9.2.  HSQLDB is
  only recommended for local development because it has a number of
  scaling and operational issues.

* Make sure that all of your PuppetDB instances are shut down, and
  only upgrade one at a time.

* Make sure to upgrade your puppetdb-terminus package (on the host
  where your Puppet master lives), and restart your master service.

### Contributors

Rob Browning

### Changes

#### Bug Fixes and Maintenance

* The database migration required by the garbage collection fix
  in 2.3.1 should no longer refuse to complete when the existing
  database contains values with different types, but the same path, in
  different factsets, i.e. (factset path value):

      1 "pip_version" false
      2 "pip_version" "1.5.6-5"

  ([PDB-1362](https://tickets.puppetlabs.com/browse/PDB-1362))

* PuppetDB won't assume that it can retrieve the public database table
  names (initially assumed in 2.3.1).
  ([PDB-1363](https://tickets.puppetlabs.com/browse/PDB-1363))

2.3.1
-----

PuppetDB 2.3.1 is a backwards-compatible bugfix release that may
notably increase performance for larger installations.

### Upgrading

* For the best-possible performance and scaling capacity, we recommend
  PostgreSQL version 9.4 or newer with the [`pg_trgm`][pg_trgm]
  extension enabled, as explained [here][configure_postgres], and we
  have officially deprecated versions earlier than 9.2.  HSQLDB is
  only recommended for local development because it has a number of
  scaling and operational issues.

* Make sure that all of your PuppetDB instances are shut down, and
  only upgrade one at a time.

* Make sure to upgrade your puppetdb-terminus package (on the host
  where your Puppet master lives), and restart your master service.

### Contributors

John Duarte, Ken Barber, Matthaus Owens, Nick Fagerlund, Russell Mull,
Wyatt Alt, Rob Browning, Ryan Senior, juniorsysadmin

### Changes

* The tk-jetty9-version has been upgraded from 1.2.0 to 1.3.0.
  ([PDB-1307](https://tickets.puppetlabs.com/browse/PDB-1307))

#### Bug Fixes and Maintenance

* We have reworked out table schema and fact value garbage
  collection to ensure that concurrent updates cannot lead
  to fact GC failures.  Before this fix PuppetDB, under high load,
  could end up in a situation which would produce PostgreSQL log
  messages like this:

    ERROR:  update or delete on table "fact_paths" violates foreign key constraint "fact_values_path_id_fk" on table "fact_values"
    DETAIL:  Key (id)=(11) is still referenced from table "fact_values".
    STATEMENT:  COMMIT

  The fix for this problem may also significantly increase PuppetDB's
  performance in some situations.
  ([PDB-1031](https://tickets.puppetlabs.com/browse/PDB-1031)
   [PDB-1224](https://tickets.puppetlabs.com/browse/PDB-1224)
   [PDB-1225](https://tickets.puppetlabs.com/browse/PDB-1225)
   [PDB-1226](https://tickets.puppetlabs.com/browse/PDB-1226)
   [PDB-1227](https://tickets.puppetlabs.com/browse/PDB-1227))

* Report timestamps should be hashed consistently now.
  ([PDB-1286](https://tickets.puppetlabs.com/browse/PDB-1286))

* The facter requirement has been removed from the RPM specfile.
  ([PDB-1303](https://tickets.puppetlabs.com/browse/PDB-1303))

#### Documentation

* The documentation has been updated for Puppet 4.
  ([PDB-1305](https://tickets.puppetlabs.com/browse/PDB-1305))

* Omitted .html extensions have been added to some the links in the
  2.3.0 release notes.

* The documentation sidebar (TOC) is now hosted in the PuppetDB
  repository. ([PDB-1319](https://tickets.puppetlabs.com/browse/PDB-1319))

2.3.0
-----

PuppetDB 2.3.0 is a backwards-compatible release that adds support for
Puppet 4.

### Upgrading

* For the best-possible performance and scaling capacity, we recommend
  PostgreSQL version 9.4 or newer with the [`pg_trgm`][pg_trgm]
  extension enabled, as explained [here][configure_postgres], and we
  have officially deprecated versions earlier than 9.2.  HSQLDB is
  only recommended for local development because it has a number of
  scaling and operational issues.

* Make sure that all of your PuppetDB instances are shut down, and
  only upgrade one at a time.

* Make sure to upgrade your puppetdb-terminus package (on the host
  where your Puppet master lives), and restart your master service.

### Contributors

Andrew Roetker, Erik Dalén, Jean Bond, Ken Barber, Preben Ingvaldsen,
Rob Braden, Rob Browning, Rob Nelson, Roger Ignazio, Russell Mull,
Ryan Senior, and Wyatt Alt

### Changes

#### New Features

* PuppetDB now supports Puppet 4
  ([RE-3879](https://tickets.puppetlabs.com/browse/RE-3879))

* To support Puppet 2.7.x - 3.7.x. PuppetDB now handles hyphenated
  classnames
  ([PDB-1024](https://tickets.puppetlabs.com/browse/PDB-1024)
  [PDB-1277](https://tickets.puppetlabs.com/browse/PDB-1277))

#### Deprecations

* The `certificate-whitelist` setting has been moved from `[jetty]` to
  the `[puppetdb]` section of the configuration file, and the old
  location has been deprecated.
  ([PDB-813](https://tickets.puppetlabs.com/browse/PDB-813))

#### Bug Fixes and Maintenance

* NULL environment_ids should no longer prevent garbage collection.
  ([PDB-1076](https://tickets.puppetlabs.com/browse/PDB-1076))

    If a factset, report, or catalog is migrated from an earlier
    PuppetDB version or is submitted via an earlier puppetdb-terminus
    version, it will have NULL for the environment_id.  Previously
    that could prevent PuppetDB from cleaning up any environments at
    all.  The fix should also improve collection performance.

* The puppet-env script should no longer contain invalid code.
  Previously commands could end up on the same line, preventing (for
  example) environment variables from being set
  correctly. ([PDB-1212](https://tickets.puppetlabs.com/browse/PDB-1212))

* PuppetDB now uses the new Puppet Profiler API.
  ([PUP-3512](https://tickets.puppetlabs.com/browse/PUP-3512))

* `Profiler.profile()` should now be called with the correct arguments
  across all supported versions.
  ([PDB-1029](https://tickets.puppetlabs.com/browse/PDB-1029))

* PuppetDB has migrated to a newer version of Trapperkeeper which
  among other things, should help alleviate some startup failures on
  systems with larger CPU core counts.
  ([PDB-1247](https://tickets.puppetlabs.com/browse/PDB-1247))

* The factset endpoint should no longer accept some unused and
  unintentionally accepted arguments.

#### Documentation

* The documentation for the `<=` and `>=`
  [operators](./api/query/v2/operators.html) has been fixed (the
  descriptions were incorrectly reversed).

* The firewall and SELinux requirements have been documented
  [here](./connect_puppet_master.html).
  ([PDB-137](https://tickets.puppetlabs.com/browse/PDB-137))

* Broken links have been fixed in the
  [connection](./connect_puppet_master.html) and [commands](./api/command/v1/commands.html)
  documentation.

* A missing `-L` option has been added to a curl invocation
  [here](./install_from_souce.html).

* An incorrect reference to "Java" has been changed to "JVM" in the
  [configuration](./configure.html) documentation.

* The relationship between "MQ depth" and "Command Queue depth" has
  been clarified in the [tuning and maintenance](./maintain_and_tune.html)
  documentation.

* An example that uses curl with SSL to communicate with Puppet
  Enterprise has been added to the [curl](./api/query/curl.html)
  documentation.

* Some minor edits have been made to the
  [fact-contents](./api/query/v4/fact-contents.html),
  [connection](./connect_puppet_master.html), and
  [KahaDB Corruption](./trouble_kahadb_corruption.html) documentation.

#### Testing

* The tests have been adjusted to accommodate Puppet 4.
  ([PDB-1052](https://tickets.puppetlabs.com/browse/PDB-1052)
  [PDB-995](https://tickets.puppetlabs.com/browse/PDB-995)
  [PDB-1271](https://tickets.puppetlabs.com/browse/RE-1271)
  [68bf176e0bd4d51c1ba3](https://github.com/puppetlabs/puppetdb/commit/68bf176e0bd4d51c1ba36909f4966671379a775e)
  [9ef68b635d1bb1f5338b](https://github.com/puppetlabs/puppetdb/commit/9ef68b635d1bb1f5338b3e40034a2ed787f2e107))

* The memory limit has been raised to 4GB for Travis CI tests.
  ([PDB-1202](https://tickets.puppetlabs.com/browse/PDB-1202))

* For now, the Fedora acceptance tests pin Puppet to 3.7.3.
  ([PDB-1200](https://tickets.puppetlabs.com/browse/PDB-1200))

* The Puppet version used by the spec tests can now be specified.
  ([PDB-1012](https://tickets.puppetlabs.com/browse/PDB-1012))

    The desired puppet version can be selected by setting the
    puppet_branch environment variable.  Values of `latest` and
    `oldest` will select the latest and oldest supported versions of
    puppet respectively.

* The bundler `--retry` argument is now used during acceptance
  testing.

* Retriable has been pinned to version `~> 1.4` to avoid Ruby 1.9.x
  incompatible versions.

* The tree-generator should be less likely to generate inappropriate test data.
  ([PDB-1109](https://tickets.puppetlabs.com/browse/PDB-1109))

* The source of the Leiningen command has been updated.
  ([OPS-5175](https://tickets.puppetlabs.com/browse/OPS-5175))

* The ec2 acceptance test template's el-5 image has been updated.
  ([7cd01ac051c719c6c768](https://github.com/puppetlabs/puppetdb/commit/68bf176e0bd4d51c1ba36909f4966671379a775e))

* Some v4 node test failures should no longer be hidden.
  ([PDB-1017](https://tickets.puppetlabs.com/browse/PDB-1017))

* Pull request testing now invokes a script from the repository
  instead of the Jenkins job.
  ([PDB-1034](https://tickets.puppetlabs.com/browse/PDB-1034))

* The Gemfile pins i18n to `~> 0.6.11` for Ruby 1.8.7 to prevent
  activesupport from pulling in a version of i18n that isn't
  compatible with Ruby 1.8.7.

* The acceptance tests now use Virtual Private Cloud (VPC) hosts.

* The Beaker AWS department (`BEAKER_department`) is now set to
  `eso-dept` for the acceptance tests to improve AWS usage reporting.

* The legacy certificate whitelist test has been fixed.
  ([PDB-1247](https://tickets.puppetlabs.com/browse/PDB-1247))

2.2.2
-----

PuppetDB 2.2.2 is a backwards-compatible security release to update our default
ssl settings and tests in response to the POODLE SSLv3 vulnerability disclosed 10/14/2014.

(see http://web.nvd.nist.gov/view/vuln/detail?vulnId=CVE-2014-3566)

### Before Upgrading

* For best-possible performance and scaling capacity, we recommend using the latest version of PostgreSQL (9.3 or higher).
We have officially deprecated PostgreSQL 9.1 and below. If you are using HSQLDB for production,
we also recommended switching to PostgreSQL at least 9.3, as HSQLDB has a number of scaling
and operational issues and is only recommended for testing and proof of concept installations.

* For PostgreSQL 9.3 we advise that users install the PostgreSQL extension `pg_trgm` for increased
indexing performance for regular expression queries. Using the command `create extension pg_trgm`
as PostgreSQL super-user and before starting PuppetDB will allow these new indexes to be created.

* Ensure during a package upgrade that you analyze any changed configuration files. For Debian
you will receive warnings when upgrading interactively about these files, and for RedHat based
distributions you will find that the RPM drops .rpmnew files that you should diff and ensure
that any new content is merged into your existing configuration.

* Make sure all your PuppetDB instances are shut down and only upgrade one at a time.

* As usual, don't forget to also upgrade your puppetdb-terminus package
(on the host where your Puppet master lives), and restart your
master service.

* If you receive the error "Could not open
/etc/puppet/log4j.properties" or "Problem parsing XML document",
this is because we have changed the packaged config.ini to point at a new logging configuration file:
logback.xml. However during package installation some package managers
will cowardly refuse to just update config.ini, this in particular
affects RPM. After upgrading you should ensure any .rpmnew files are
reviewed and that changes to our vendored version are now merged with
your version of config.ini on disk. See
[PDB-656](https://tickets.puppetlabs.com/browse/PDB-656) for more details.

* If you are running Ubuntu 12.04 and Ruby 1.9.3-p0 you may find
that you will sometimes receive the error "idle timeout expired" in your
Puppet agent/master logs and your PuppetDB logs. This is due to a bug
in that version of Ruby in particular. See
[PDB-686](https://tickets.puppetlabs.com/browse/PDB-686) for more details.

### Contributors

Ken Barber, Ryan Senior

#### Security
* [PDB-962](https://tickets.puppetlabs.com/browse/PDB-962)

    This commit changes the default ssl protocol in the Jetty config from SSLv3 to TLSv1.
    If the user has specified SSLv3, this is allowed, but the user will be warned.

#### Testing
* [PDB-964](https://tickets.puppetlabs.com/browse/PDB-964)

    Change tests to use TLSv1 to avoid dependency issues on sites dropping TLSv1.

* [PDB-952](https://tickets.puppetlabs.com/browse/PDB-952)

     Add acceptance tests for CentOS 7

#### Documentation

* Update docs to include --tlsv1 in all https curl examples

2.2.1
-----

PuppetDB 2.2.1 consists of bug fixes and documentation updates and is
backwards compatible with PuppetDB 2.2.0.

### Before Upgrading

* For best-possible performance and scaling capacity, we recommend using the latest version of PostgreSQL (9.3 or higher).
We have officially deprecated PostgreSQL 9.1 and below. If you are using HSQLDB for production,
we also recommended switching to PostgreSQL at least 9.3, as HSQLDB has a number of scaling
and operational issues and is only recommended for testing and proof of concept installations.

* For PostgreSQL 9.3 we advise that users install the PostgreSQL extension `pg_trgm` for increased
indexing performance for regular expression queries. Using the command `create extension pg_trgm`
as PostgreSQL super-user and before starting PuppetDB will allow these new indexes to be created.

* Ensure during a package upgrade that you analyze any changed configuration files. For Debian
you will receive warnings when upgrading interactively about these files, and for RedHat based
distributions you will find that the RPM drops .rpmnew files that you should diff and ensure
that any new content is merged into your existing configuration.

* Make sure all your PuppetDB instances are shut down and only upgrade one at a time.

* As usual, don't forget to also upgrade your puppetdb-terminus package
(on the host where your Puppet master lives), and restart your
master service.

* If you receive the error "Could not open
/etc/puppet/log4j.properties" or "Problem parsing XML document",
this is because we have changed the packaged config.ini to point at a new logging configuration file:
logback.xml. However during package installation some package managers
will cowardly refuse to just update config.ini, this in particular
affects RPM. After upgrading you should ensure any .rpmnew files are
reviewed and that changes to our vendored version are now merged with
your version of config.ini on disk. See
[PDB-656](https://tickets.puppetlabs.com/browse/PDB-656) for more details.

* If you are running Ubuntu 12.04 and Ruby 1.9.3-p0 you may find
that you will sometimes receive the error "idle timeout expired" in your
Puppet agent/master logs and your PuppetDB logs. This is due to a bug
in that version of Ruby in particular. See
[PDB-686](https://tickets.puppetlabs.com/browse/PDB-686) for more details.

### Contributors

Justin Holguin, Ken Barber, Kylo Ginsberg, Russell Sim, Ryan Senior and Wyatt Alt.

### Database and Performance

* [PDB-900](https://tickets.puppetlabs.com/browse/PDB-900) Make performance improvements to fact values GC process

    Switched from a background thread to cleanup orphaned fact_values to one
    that deletes as it goes. Switching to deferred constraints also
    significantly improved performance on PostgreSQL. Deferred constraints are
    not available in HSQLDB, but since HSQLDB is unlikely to be running at the
    scale that will surface the issue, simply switching to delete-as-you-go
    should be sufficient to mitigate the issue to the extent that HSQL
    installations are affected.

### Bug Fixes and Maintenance

* [PDB-847](https://tickets.puppetlabs.com/browse/PDB-847) remove GlobalCheck for PE compatibility

    This patch deletes the GlobalCheck method that ran before each call to
    the PDB indirectors to check that the running version of Puppet was greater
    than 3.5. The check is redundant because Puppet 3.5 is a requirement for
    puppetdb-terminus and was causing a bug by mis-parsing PE semvers.

* [PDB-707](https://tickets.puppetlabs.com/browse/PDB-707) The first request to PuppetDB after DB backend restart fails

    This patch adds retry handling for 57P01 failures, which result in an
    PSQLException with a status code of 08003. The patch has been made
    forward compatible by catching all SQLExceptions with this status code.

    Version 0.8.0-RELEASE of Bonecp does not throw the correct sql state code
    today, however a patch has been raised to make this happen so we can
    upgrade to this version in the future.

* [PDB-653](https://tickets.puppetlabs.com/browse/PDB-653) DLO metrics don't update on PDB startup

    Previously, the DLO metrics only updated on a failed command submission, which
    meant restarting PDB would blank the metrics until the next failure. This patch
    initializes DLO metrics on PDB startup if the DLO directory, which is created
    on first failure, already exists.

* [PDB-865](https://tickets.puppetlabs.com/browse/PDB-865) PDB 2.2 migration fails when nodes have no facts

    This patch handles an error that occurs if a user attempts the 2.2 upgrade
    with nodes that have no associated facts in the database, and adds some
    additional testing around the migration.

* [PDB-868](https://tickets.puppetlabs.com/browse/PDB-868) Add exponential backoffs for db retry logic

    This patch increases the number of retries and adds exponential backoff
    logic to avoid the case where the database is still throwing errors for a short
    period of time. This commonly occurs during database restarts.

* [PDB-905](https://tickets.puppetlabs.com/browse/PDB-905) Fix containment-path for skipped events

    We had removed some < v4 reporting code as part of the last release, but I had
    also accidentally removed containment-path for skipped events. This was an
    effort to drop older Puppet support basically.

    This patch fixes that problem, and fixes the tests.

    I've also cleaned up a couple of other typos and style items, plus
    removed one more case of < v4 report format checking.

* [PDB-904](https://tickets.puppetlabs.com/browse/PDB-904) Switch fact_values.value_string trgm index to be GIN not GIST

    There were reports of crashing due to a bug in pg_trgm indexing when a
    large fact value was loaded into PuppetDB.

    This patch removes the old index via migration, and will then replace it
    with the index handling mechanism.

* Add thread names to logging

    This patch adds thread names to the various logback.xml configuration files
    in this project. This provides us with better traceability when attempting
    to understand where a log message came from.

### Documentation

* [DOCUMENT-18](https://tickets.puppetlabs.com/browse/DOCUMENT-18) Mention DLO cleanup in docs

* [PDB-347](https://tickets.puppetlabs.com/browse/PDB-347) Add docs for new CRL and cert-chain TK features

* Updated contributor link to https://cla.puppetlabs.com/

### Testing

* [PDB-13](https://tickets.puppetlabs.com/browse/PDB-13) Add acceptance test for Debian Wheezy

    This patch adds Debian Wheezy to our acceptance tests.

* Allow beaker rake task to accept preserve-hosts options

    In the past it just allowed true/false, but the current beaker accepts a series
    of options, including 'onfail'. This change passes through the value specified
    in the environment variable BEAKER_PRESERVE_HOSTS.

* Remove deprecated open_postgres_port option from puppetdb helper class

2.2.0
-----

This release was primarily focused on providing structured facts support for PuppetDB. Structured facts
allow a user to include hashes and arrays in their fact data, but also it provides the availability of
proper typing to include the storage of integers, floats, booleans as well as strings.

This release introduces the ability to store structured facts in PuppetDB, and use some new enhanced API's
to search and retrieve that data also.

With this change we have introduced the capability to store and retrieve trusted facts, which
are stored and retrieved in the same way as structured facts.

### Before Upgrading

* It is recommended for greater scaling capabilities and performance, to use the latest version of PostgreSQL (9.3 or higher).
We have officially deprecated PostgreSQL 9.1 and below. If you are using HSQLDB for production,
it is also recommended that you switch to PostgreSQL at least 9.3, as HSQLDB has a number of scaling
and operational issues, and is only recommended for testing and proof of concept installations.

* For PostgreSQL 9.3 you are advised to install the PostgreSQL extension `pg_trgm` for increased
indexing performance for regular expression queries. Using the command `create extension pg_trgm`
as PostgreSQL super-user and before starting PuppetDB will allow these new indexes to be created.

* Ensure during a package upgrade that you analyze any changed configuration files. For Debian
you will receive warnings when upgrading interactively about these files, and for RedHat based
distributions you will find that the RPM drops .rpmnew files that you should diff and ensure
that any new content is merged into your existing configuration.

* Make sure all your PuppetDB instances are shut down and only upgrade one at a time.

* As usual, don't forget to upgrade your puppetdb-terminus package
also (on the host where your Puppet master lives), and restart your
master service.

* If you receive the error "Could not open
/etc/puppet/log4j.properties" or "Problem parsing XML document",
this is because we have changed the packaged config.ini to point at a new logging configuration file:
logback.xml. However during package installation some package managers
will cowardly refuse to just update config.ini, this in particular
affects RPM. After upgrading you should ensure any .rpmnew files are
reviewed and that changes to our vendored version are now merged with
your version of config.ini on disk. See
[PDB-656](https://tickets.puppetlabs.com/browse/PDB-656) for more details.

* If you are running Ubuntu 12.04 and Ruby 1.9.3-p0 then you may find
that you will sometimes receive the error "idle timeout expired" in your
Puppet agent/master logs, and your PuppetDB logs. This is due to a bug
in that version of Ruby in particular. See
[PDB-686](https://tickets.puppetlabs.com/browse/PDB-686) for more details.

### Contributors

Brian Cain, Eric Timmerman, Justin Holguin, Ken Barber, Nick Fagerlund, Ryan Senior and Wyatt Alt.

### New Features

#### New Endpoints

* [/v4/fact-contents](./api/query/v4/fact-contents.html)

    This end-point provides a new view on fact data, with structure in mind. It provides a way to
    traverse a structured facts paths and their values to search for and retrieve data contained deep within hashes,
    arrays and combinations there-of.

* [/v4/fact-paths](./api/query/v4/fact-paths.html)

    To aid with client application autocompletion and ahead-of-time fact schema layout this endpoint
    will provide the client with a full list of potential fact paths and their value types. This data
    is primarily used by user agents that wish to perhaps confine input via a form, or provide some
    level of autocompletion advice for a user typing a fact search.

* [/v4/factsets](./api/query/v4/factsets.html)

    This endpoint has been created to facilitate retrieval of factsets submitted
    for a node. With structured facts support, this includes preserving the type of the fact
    which may include a hash, array, real, integer, boolean or string.

    We have now switched to using this endpoint for the purposes of `puppetdb export`.
    This allows us to grab a whole node factsets in one go, in the past we would have to reassemble multiple top
    level facts to achieve the same results.

#### Changes to Endpoints

* [/v4/facts](./api/query/v4/facts)

    This endpoint is now capable of returning structured facts. Facts that contain hashes, arrays, floats, integers,
    booleans, strings (and combinations thereof) will be preserved when stored and able to now be returned via this
    endpoint.

* [/v3/facts](./api/query/v3/facts)

    This endpoint will return JSON stringified structured facts to preserve backwards compatibility.

#### Operators

* [`in` and `extract` (version 4)](./api/query/v4/operators.html#in)

    We have modified the v4 IN and EXTRACT operators to accept multiple fields at once.
    This allows the following...

        ["and" ["in", "name",
                 ["extract", "name", [select-fact-contents ["=","value",10]]]]
               ["in", "certname",
                 ["extract", "certname", [select-fact-contents ["=", "value", 10]]]]]

    to be re-written as

        ["in", ["name","certname"],
          ["extract", ["name", "certname"], ["select-fact-contents", ["=", "value", 10]]]]

    This was made to allow users to combine the `fact-contents` endpoint with the `facts` endpoint to combine the power
    of hierachical searching and aggregate results.

* [`~>` (version 4)](./api/query/v4/operators.html#regexp-array-match)

    This new operator was designed for the `path` field type to allow for matching a path
    against an array of regular expressions. The only endpoints that contains such fields today
    are [/v4/fact-contents](./api/query/v4/fact-contents.html) and [/v4/fact-paths](./api/query/v4/fact-paths).

#### Commands

In preparation for some future work, we have provided the ability to pass a `producer-timestamp` field via the `replace facts` and `replace catalogs` commands.
For `replace facts` we have also added the ability to pass any JSON object as the keys to the `value` field.

Due to these two changes, we have cut new versions of these commands for this release:

* [`replace catalog` version 5](./api/wire_format/catalog_format_v5.html)
* [`replace facts` version 3](./api/wire_format/facts_format_v3.html)

The older versions of the commands are immediately deprecated.

#### Terminus

The terminus changes for structured facts are quite simple, but significant:

* We no longer convert structured data to strings before submission to PuppetDB.
* Trusted facts have now been merged into facts in our terminus under the key `trusted`.

This means that for structured and trusted fact support all you have to do is enable them in Puppet,
and PuppetDB will start storing them immediately.

#### Database and Performance

* As part of the work for PDB-763 we have added a new facility to nag users to install the `pg_trgm` extension so we
  can utilize this index type for regular expression querying. This work is new, and only works on PostgreSQL 9.3 or higher.

* We have added two new garbage collection SQL cleanup queries to remove stale entries for structured facts.

#### Import/Export/Anonymization

All these tools have been modified to support structured facts. `export` specifically uses the new `/v4/factsets` endpoint now.

### Deprecations and Retirements

* We have now deprecated PostgreSQL 9.1 and older
* We no longer produce packages for Ubuntu 13.10 (it went EOL on July 17 2014)

### Bug Fixes and Maintenance

* [PDB-762](https://tickets.puppetlabs.com/browse/PDB-762) Fix broken export

    This pull request fixes a malformed post-assertion in the events-for-report-hash
    function that caused exports to fail on unchanged reports. Inserting proper
    parentheses made it apparent that a seq, rather than a vector, should be the
    expected return type.

* [PDB-826](https://tickets.puppetlabs.com/browse/PDB-826) Fix pathing for puppetdb-legacy

    For PE the puppetdb-legacy scripts (such as puppetdb-ssl-setup) expect the
    puppetdb script to be in the path. This assumption isn't always true, as we
    install PE in a weird place.

    This patch adjusts the PATH for this single exec so that it also includes
    the path of the directory where the original script is found, which is usually
    /opt/puppet/sbin.(PDB-826) Fix pathing for puppetdb-legacy

* [PDB-764](https://tickets.puppetlabs.com/browse/PDB-764) Malformed post conditions in query.clj.

    This fixes some trivial typos in query.clj that had previously caused some
    post-conditions to go unenforced.

### Documentation

* [DOCUMENT-97](https://tickets.puppetlabs.com/browse/DOCUMENT-97) Mention updating puppetdb module

    Upgrading PuppetDB using the module is pretty easy, but we should point
    out that the module should be updated *first*.

* [PDB-550](https://tickets.puppetlabs.com/browse/PDB-550) Update PuppetDB docs to include info on [LibPQFactory](./postgres_ssl.html)

    We have now updated our PostgreSQL SSL connectivity to documentation to include
    details on how to use the LibPQFactory methodology. This hopefully will alleviate
    the need to modify your global JVM JKS when using Puppet and self-signed certificates.

* Fix example for nodes endpoint to show 'certname' in response

* Revise API docs for updated info, clarity, consistency, and formatting

    This revision touches most of the pages in the v3 and v4 API docs, as well as
    the release notes. We've:

    * Standardized some squirmy terminology
    * Adjusted the flow of several pages
    * Caught two or three spots where the docs lagged behind the implementation
    * Made the Markdown syntax a little more portable (summary: Let's not use the
      "\n: " definition list syntax anymore. Multi-graf list items and nested lists
      get indented four spaces, not two or three.)
    * Added context about how certain objects work and how they relate to other objects
    * Added info about how query operators interact with field data types

* Change some old URLs, remove mentions of inventory service.

    Some of these files have moved, and others should point to the latest version
    instead of a specific version.

    And the inventory service is not really good news anymore. People should just
    use puppetdb's api directly.

### Testing

* [PDB-822](https://tickets.puppetlabs.com/browse/PDB-822) Change acceptance tests to incorporate structured facts.

    This patch augments our basic_fact_retrieval and import_export acceptance tests
    to include structured facts, and also bumps the version of the nodes query in
    the facts/find indirector so structured facts are returned when puppet facts
    find is issued to the PDB terminus.

* Split out acceptance and unit test gems in a better way

    We want to avoid installing all of the unit test gems when running acceptance.
    This patch moves rake into its own place so we can use `--without test` with bundler properly.

* Switch confine for basic test during acc dependency installation

    The way we were using confine was wrong, and since this is now more strict
    in beaker it was throwing errors in the master smoke tests. This patch
    just replaces it for a basic include? on the master platform instead.

* Fix old acceptance test refspec issue

    The old refspec for acceptance testing source code only really worked for the
    PR testing workflow. This patch makes it work for the command line or polling
    based workflow as well.

    Without it, it makes it hard to run beaker acceptance tests from the command
    line.

2.1.0
-----

PuppetDB 2.1.0 is a feature release focusing on new query
capabilities, streaming JSON support on all endpoints and a new report
status field for determining if a Puppet run has failed. Note that
this release is backward compatible with 2.0.0, but users must upgrade
PuppetDB terminus to 2.1.0 when upgrading the PuppetDB instance to
2.1.0.

Things to take note of before upgrading:

* If you receive the error "Could not open
/etc/puppet/log4j.properties" or "Problem parsing XML document",
this is because we have changed the packaged config.ini to point at a new logging configuration file:
logback.xml. However during package installation some package managers
will cowardly refuse to just update config.ini, this in particular
affects RPM. After upgrading you should ensure any .rpmnew files are
reviewed and that changes to our vendored version are now merged with
your version of config.ini on disk. See
[PDB-656](https://tickets.puppetlabs.com/browse/PDB-656) for more details.

* If you are running Ubuntu 12.04 and Ruby 1.9.3-p0 then you may find
that you will sometimes receive the error "idle timeout expired" in your
Puppet agent/master logs, and your PuppetDB logs. This is due to a bug
in that version of Ruby in particular. See
[PDB-686](https://tickets.puppetlabs.com/browse/PDB-686) for more details.

* Make sure all your PuppetDB instances are shut down and only upgrade
one at a time.

* As usual, don't forget to upgrade your puppetdb-terminus package
also (on the host where your Puppet master lives), and restart your
master service.

New Features:

* (PDB-660) Switch all query endpoints to stream JSON results

    The following endpoints have been switched over to streaming:

    - event-counts
    - reports
    - nodes
    - environments
    - events

    Using 'event-query-limit' is now deprecated, use the normal
    paging/streaming functionality to achieve the same results.

* (PDB-658, PDB-697) Implement new "query engine" for v4

    This rewrite of the v4 API query infrastructure unifies query
    operators across all endpoints. Each endpoint now supports all
    operators appropriate for the given field of that type. As an
    example, any string field can now be searched by regular expression.
    All dates can be search with inequality operators like < or > for
    searching via date ranges. There are also many new queryable fields.
    Below summarizes the new features of the switch to this query engine

    events endpoint
     - Added configuration-version as a queryable field
     - Added containment-path as a queryable field (queryable in a way similar to tags)

    nodes endpoint
     - Added facts-timestamp, catalog-timestamp, report-timestamp    as a queryable field

    reports endpoint
     - Added puppet-version, report-format, configuration-version, start-time,
         end-time, receive-time, transaction-uuid as queryable fields

    null? operator
     - new operator that checks for the presence or absence of a value

    Some endpoints previously returned NULL values when using a "not"
    query such as ["not", ["=", "line", 10]]. The query engine follows
    SQL semantics, so if you want NULL values, you should explicty ask
    for it like:

    ["or",
        ["not", ["=", "line", 10]]
        ["null?", "line" true]]

* (PDB-162) Add regexp support to resource parameter queries

    The query engine supported this, but the existing "rewrite" rule, to go
    from the shorthand parameter syntax to the nested resource query didn't
    recognize ~. That is fixed with this commit, so regexps will now work on parameters.

* (PDB-601) Do not require query operator on reports endpoint

    With this pull request, hitting the reports endpoint without a query argument
    will return the full reports collection.    This behavior is consistent with
    that of the nodes, facts, and resources endpoints.

* (PDB-651) Allow the web app URL prefix to be configurable

    Previously PuppetDB always used the context root "/", meaning all
    queries etc would be something like
    "http://localhost:8080/v4/version". This change allows users to
    specify a different context root, like
    "http://localhost:8080/my-context-root/v4/version". See the
    url-prefix configuration documentation for more info

* (PDB-16) Add status to stored reports

    Previously there was no way to distinguish between failed puppet runs
    and successful puppet runs as we didn't store report status. This commit
    adds support for report status to the "store report" command, v4 query
    API and model.

* (PDB-700) Allow changes to maxFrameSize in activemq

    maxFrameSize previously defaulted to 100 MB.    Now default is 200 MB with user
    configurability.

Bug Fixes and Maintenance:

* (PDB-675) Fix Debian/Ubuntu PID missing issue

    In the past in Debian and Ubuntu releases we had issues where the
    PuppetDB system V init scripts were not stopping the PuppetDB
    process whenever a PID file was missing. This patch now introduces a
    fallback that will kill any java process running as the puppetdb
    user, if the PID file is missing.

* (PDB-551) Created a versioning policy document

    This document let's consumers of the PuppetDB API know what to
    expect from an API perspective when new versions of PuppetDB are
    release. This document is a separate page called "Versioning Policy"
    and is included in our API docs

* (PDB-164) Add documentation for select-nodes subquery operator

    This pull request supplies V4 API documentation for the select-nodes subquery
    operator, which was previously supported but undocumented.

* (PDB-720) Fix services test with hard coded Jetty port

    Fixed this issue by moving code that dynamically picks a free port out
    of import-export-roundtrip and into a separate ns. I just switched the
    services test to use that code and there should no longer be conflicts.

* (RE-1497) Remove quantal from build_defaults

    This commit removes quantal from all build defaults because it is end of
    life. It removes the defaults from the build_defaults yaml.

* (PDB-240) Replace anonymize.clj read-string with clojure.edn/read-string

    This patch replaces a call to read-string in anonymize.clj with a call to
    clojure.edn/read-string. Unlike clojure.core/read-string,
    clojure.edn/read-string is safe to use with untrusted data and guaranteed to
    be free of side-effects.

* (PDB-220) Coerce numerical function output in manifests to string

    Previously, when a user defined a numeric-valued function in a puppet manifest
    and submitted it to notify, the resource-title would remain numeric and
    PuppetDB would throw exceptions while storing reports. Per the docs,
    resource-title must be a string. This pull request avoids the problem by
    coercing resource-title to string.

* (PDB-337) Remove extraneous _timestamp fact

    Previously a _timestamp fact was submitted to puppetDB even though _timestamp
    was originally intended for internal use.    This commit strips internal data
    (all preceded by "_") from the factset before submission to PuppetDB.

* (PDB-130) Fixes a nasty traceback exposed when users run import from command line with an invalid filename. A friendly message is now printed instead.

* (PDB-577) Lower KahaDB MessageDatabase logging threshold.

    Previously, premature termination of PuppetDB import under specific ownership
    conditions led to a residual KahaDB lock file that could prevent subsequent imports
    from running with no obvious reason why.    This patch lowers the log threshold
    for KahaDB MessageDataBase so affected users are informed.

* (PDB-686) Add warning about PDB-686 to release notes

    This adds a warning about PDB-686 to the release notes so users know how to
    work-around it.

    This also cleans up the linking in our current release notes, and removes the
    warning about Puppet 3.4.x, because we pin against 3.5.1 and greater anyway.

* Add sbin_dir logic to Rakefile for Arch linux

* (PDB-467) Merge versioning tests for http testing into non-versioned files

    This patch removes all remaining versioned http test files into shared
    unversioned files, so that we may start iterating across versions in the
    same file.

* Fix comparison in dup resources acceptance test

    Due to changes in Puppet 3.6.0, the comparison done in our resource duplication
    tests no longer matches the actual output. This patch ammends the comparison to
    match Puppet 3.6.0 output now.

* (PDB-597) Add trusty build default

    This includes trusty (Ubuntu 14.04) in our builds.

* Unpin the version of beaker

    We had pinned beaker previously because we were waiting for some of our new EC2
    customisations to be merged in and released. This has been done now.

* Fix a race condition in the import/export round-trip clojure tests

    This scenario occurred if command processing for facts is slow. A result
    with the hard coded certname would be returned with no fact values or
    environment. This commit fixes the code to only return results when
    facts are found.

* (PDB-309) Update config conversion code for Schema 0.2.1

    Much of the code for converting user provided config to the internal types (i.e.
    "10" to Joda time 10 Seconds etc) is no longer necessary with the new
    coerce features of Schema. This commit switches to the new version and
    makes the necessary changes to use the coerce feature.

2.0.0
-----

PuppetDB 2.0.0 is a feature release focusing on environments support.
Note that this is a major version bump and there are several breaking
changes, including dropping support for versions of PostgreSQL prior to
version 8.4 and Java 1.6. See the "Deprecations and potentially
breaking changes" section below for more information.

Things to take note of before upgrading:

* If you receive the error "Could not open
/etc/puppet/log4j.properties" or "Problem parsing XML document",
this is because we have changed the packaged config.ini to point at a new logging configuration file:
logback.xml. However during package installation some package managers
will cowardly refuse to just update config.ini, this in particular
affects RPM. After upgrading you should ensure any .rpmnew files are
reviewed and that changes to our vendored version are now merged with
your version of config.ini on disk. See
[PDB-656](https://tickets.puppetlabs.com/browse/PDB-656) for more details.

* If you are running Ubuntu 12.04 and Ruby 1.9.3-p0 then you may find
that you will sometimes receive the error "idle timeout expired" in your
Puppet agent/master logs, and your PuppetDB logs. This is due to a bug
in that version of Ruby in particular. See
[PDB-686](https://tickets.puppetlabs.com/browse/PDB-686) for more details.

* Make sure all your PuppetDB instances are shut down and only upgrade
one at a time.

* As usual, don’t forget to upgrade your puppetdb-terminus package
also (on the host where your Puppet master lives), and restart your
master service.

New features:

* (PDB-452,453,454,456,457,526,557) Adding support for storing, querying and importing/exporting environments

    This change forced a new revision of the `replace facts`,
    `replace catalog` and `store report` commands. The PuppetDB terminus
    also needed to be updated to support new environment information
    being sent to PuppetDB. USERS MUST ALSO UPDATE THE PUPPETDB
    TERMINUS. Previous versions of those commands (and wire formats) are
    now deprecated. See the PuppetDB API docs for more information.
    Environments support has been added to the new v4 (currently
    experimental) query API. The following query endpoints now include
    environment in the response:

    - facts
    - resources
    - nodes
    - catalogs
    - reports
    - events
    - event counts
    - aggregate event counts

    The below query endpoints now allow query/filtering by environment:

    - facts
    - resources
    - nodes
    - catalogs
    - reports
    - events

    This release also includes a new environments query endpoint to list
    all known environments and allow an easy filtering based on
    environment for things like events, facts reports and resources. See
    the query API docs for more information. PuppetDB
    import/export/anonymization and benchmark tool also now have
    environment support. Storeconfigs export does not include
    environments as that information is not being stored in the old
    storeconfigs module. Environments that are no longer associated with
    a fact set, report or catalog will be "garbage collected" by being
    removed from the database.

* (PDB-581) Add subqueries to events query endpoint

    The events endpoint now supports select-resources and select-facts

* (PDB-234) Add v4 query API, deprecate v2 query API

    This patch adds the new code relevant for doing any future v4 work. It has been
    raised as an experimental end-point only so there are no commitments to its
    interface yet. Once stable we will need another patch to declare it as so.

    This patch also deprecates the v2 end-point in documentation and by adding the
    same headers we used to use for the v1 end-point.

* (PDB-470) Provide new db setting 'statements-cache-size' with a default of 1000

    This setting adjusts how many SQL prepared statements get cached via BoneCP.

    By using this setting we've seen an almost 40% decrease in wall clock time it
    takes to store a new catalog.

    This patch adds the new configuration item as a user configurable one, with a
    default set to 1000 for now. Documentation has also been added for this
    setting.

* (PDB-221) Add facts to import/export

    This commit imports/exports facts similar to how we currently import/export
    catalogs and reports. Anonymize doesn't currently work for facts, which is
    going to be added separately.

* (PDB-469) - Support Anonymizing Facts

    This commit adds support for the anonymization of facts. The levels of
    anonymization supported are:

    - none - no anonymization
    - low - only values with a fact name of secret, password etc
    - moderate - recognized "safe" facts are untouched, recognized
                                facts with sensitive information (i.e. ipaddress)
                                have their values anonymized
    - full - all fact names and values are anonymized


Deprecations and potentially breaking changes:

* (PDB-88, PDB-271) JDK 1.6 no longer supported

* (PDB-308) Drop 2.7.x support

    This patch removes support for Puppet 2.7.x in several ways:

    * New check for every entry point in terminus will return an error if the
        version of Puppet is not supported. This is done in a 'soft' manner to
        avoid Puppet from not working.
    * Documentation now only references Puppet 3
    * Documentation now states only latest version of Puppet is supported
    * Packaging now has hard dependencies on the latest version of Puppet
    * Contrib gemspec has been updated
    * Gemfile for tests have been updated

* (PDB-552) Pin support for Puppet to 3.5.1 and above

    Starting PuppetDB with a Puppet earlier than 3.5.1 will now fail on startup.

* (PDB-605) Pin facter requirement to 1.7.0

    Using prior versions of Facter will cause PuppetDB to fail on startup

* (PDB-592) Removing support for Ubuntu Raring

    Raring went EOL in Jan 2014, so we are no longer building packages for it.

* (PDB-79) Drop support for Postgres < 8.4

    PuppetDB will now log an error and exit if it connects to an instance of Postgres
    older than 8.4. Users of older versions will need to upgrade (especially EL 5
    users as it defaults to 8.1).    The acceptance tests for EL 5 have been updated
    to be explicit about using Postgres 8.4 packages instead.

* (PDB-204) Ensure all commands no longer need a serialized payload

    Some previous commands required the payload of the command to be
    JSON serialized strings as opposed to the relevant JSON type
    directly in the payload. All commands no longer require the payload
    to be serialized to a string first.

* (PDB-238) - Remove v1 API

    This commit removes the v1 API and builds on the HTTP api refactor.
    This commit contains:

    - Remove all v1 namespaces and the namespaces calling them
    - Remove api tests excercising the v1 routes
    - Remove v1 references in the docs

* (PDB-354) Deprecate old versions of commands

    This patch drops a warning whenever an old version of the commands API is used
    and updates the documentation to warn the user these old commands are
    deprecated.

* (PDB-570) Remove planetarium endpoint

    Old endpoint that had significant overlap with the current catalogs endpoint

* (PDB-113) Remove swank

    As swank is now a deprecated project. This patch removes swank support
    completely from the code base.


Notable improvements and fixes:

* (PDB-473) Support POST using application/json data in the body

    This patch adds to the commands end-point the ability to simply POST using
    application/json with the JSON content in the body.

    It also switches the terminus to use this mechanism.

    We found that the url encode/decode required to support x-www-form-urlencoded
    was actually quite an overhead in a number of ways:

    * The urlencode on the terminus added overhead
    * The urldecode in the server added overhead
    * The interim strings created during this encode/decode process can get quite
        large increasing the amount of garbage collection required

    This feature has been implemented by providing a new middleware that will move
    the body into the parameter :body-string of the request when the content-type
    is not set to application/x-www-form-urlencoded. This provides a convenient
    backwards compatible layer so that the old form url encoding can still be
    supported for older versions of the API.

* (PDB-567,191) Use hash not config_version for report export files

    This fixes a bug related to config_versions containing characts not
    safe to be use in file names (such as '/').

* (PDB-518) Fix bug storeconfig export of arrays

    For exported Resources with parameters which value is a Array the
    storeconfig export fails to collect them. Instead of collecting all
    the parameter values into a array it simply override the value with
    each value in turn.

* (PDB-228) Use JSON in terminus instead of PSON

    The PuppetDB API specifies that it is JSON, so we should parse it as
    that and not as PSON.

    Some Puppet classes (Puppet::Node and Puppet::Node::Facts) don't
    support JSON serialization, so continue to use PSON serialization
    for them. In Puppet 3.4.0+ they have methods to do seralization in
    other formats than PSON though, so once support for older versions
    of Puppet is dropped they can be seralized in JSON as well.

* (PDB-476) Decorate the terminus code with Puppet profiling blocks

    This patch adds some select profiling blocks to the PuppetDB terminus code.

    The profiler is provided by puppet core from Puppet::Util::Puppetdb#profile,
    which has recently become public for our use. We provide here in our own utils
    library our own wrapper implementation that can be mixed in.

    Key areas of our terminus functionality have now been profiled with this
    patch:

    * Entry points are profiled and identified by their entry methods (save, find,
        search etc.)
    * Remote calls, HTTP gets/posts
    * Code that does any form of encoding/decoding that might be potentially slow
        at capacity.

    The style of messages I've used follow along with the existing Puppet profiling
    examples already in place so as to be readable together. We have prefixed our
    profile message with "PuppetDB" for easy searchability also.

    I have provided a small FAQ entry that explains in brief the process of
    debugging, although we lack something to link to in Puppet for a more detailed
    explanation. This will probably need to be fixed if better documentation comes
    available.

* (PDB-472) - Annotate MQ messages without parsing payload

    Received time and a UUID are currently added to incoming (via HTTP) messages
    before placing them on the queue. This commit adds those annotations to the
    MQ message header no longer requires parsing the incoming message payload
    before placing it on the queue.

* (PDB-87) Port PuppetDB to TrapperKeeper

    TrapperKeeper is a new container that PuppetDB will be deployed in.
    This is mainly a refactoring of existing code and error handling to
    use the centralized TrapperKeeper service. More information on
    TrapperKeeper can be found here:
    http://puppetlabs.com/blog/new-era-application-services-puppet-labs.

* (PDB-401) Upgrade to TrapperKeeper 0.3.4

    This commit updates PuppetDB to use the new trapperkeeper 0.3.4
    API.    This includes:

    * Slightly modified syntax for defining services and service
        lifecycle behavior
    * Switch from log4j to logback, update documentation and packaging
        accordingly
    * Switch from jetty7 to jetty9
    * Add example of how to use "reloaded" interactive development pattern
        in REPL
    * Upgrade to kitchensink 0.5.3, with bouncycastle fix for improved
        HTTPS performance

* (PDB-529) Added latest-report? example to the events docs

* (PDB-512) Upgrade to Clojure 1.6.0

* (PDB-521) Switch to using /dev/urandom (using java.security.egd)

* (PDB-564) Added OpenBSD-specific variables to puppetdb.env

    Adding OpenBSD specific variables allows the OpenBSD package
    maintained downstream in the OpenBSD ports tree to be greatly
    simplified.

* (PDB-177) Replace ssl-host default with 0.0.0.0

    By trying to use a hostname, the amount of issues people suffer with during
    setup times related to hostname resolution is quite high. This patch
    replaces the hostname with 0.0.0.0 which by default listens on all
    interfaces.

* (PDB-402) Remove ahead-of-time compilation

    This patch removes AOT compilation from our leiningen project and updates
    all relevant shell scripts to use the non-AOT methodology for invoking
    clojure projects.

* (PDB-576) Update beaker tests to use host.hostname instead of host.name

* (PDB-481) Added Arch Linux build/install support

* (PDB-572) New community packages of puppet install in vendorlibdir

* (PDB-575) Updated install from source docs

* (PDB-254)  Change benchmark to mutate catalog resources and edges send a defined number of messages

    Previously benchmark.clj when it would mutate a catalog would only
    add a single resource.  This change will add a new resource or
    mutate a random existing resource.  It will also add a new or
    change an existing edge.    One of these four mutations is picked
    at random.  This commit also adds a new parameter to benchmark.clj
    to allow the syncronous sending of a specified number of commands
    (per host) via the -N argument

* (PDB-591) Allow gem source to come from env vars

* (PDB-595) Added docs for the load testing and benchmarking tool

    Mostly a developer tool, but documented how to use it in case it's
    useful to others. See "Load Testing" in the Usage / Admin section of
    the docs site

* (PDB-602) Updated acceptance tests to use a proper release of leiningen

* (DOCUMENT-6) Update config page for PuppetDB module's improved settings behavior


1.6.3
-----

PuppetDB 1.6.3 is a bugfix release.

Notable improvements and fixes:

* (PDB-510) Add migration to fix sequence for catalog.id

    The sequence for catalog.id had not been incremented during insert for migration
    20 'differential-catalog-resources'.

    This meant that the catalog.id column would throw a constraint exception during
    insertion until the sequence had increased enough to be greater then the max id
    already used in the column.

    While this was only a temporary error, it does cause puppetdb to start to throw
    errors and potentially dropping some catalog updates until a certain number of
    catalogs had been attempted. In some cases catalogs had been queued up and
    retried successfully, other cases meant they were simply dropped into the DLQ.

    The fix is to reset the sequence to match the max id on the catalogs.id column.

* RHEL 7 beta packages are now included

* (PDB-343) Fedora 18 packages are no longer to be built

* (PDB-468) Update CLI tools to use correct JAVA_BIN and JAVA_ARGS

    Some tools such as `puppetdb import|export` and `puppetdb foreground` where not
    honouring the JAVA_BIN defined in /etc/default|sysconfig/puppetdb.

* (PDB-437) Reduce API source code and version inconsistencies

    The API code when split between different versions created an opportunity for
    inconsistencies to grow. For example, some versioning inside the code supported
    this file based way of abstracting versions, but other functions required
    version specific handling.

    This patch solidifies the version handling to ensure we reduce in regressions
    relating to different versions of the query API and different operator handling.

* Use v3 end-point for import and benchmark tools

* (PDB-80)(packaging) Fixup logic in defaults file for java on EL

* (PDB-463) Fix assertion error in /v1/resources

* (PDB-238) Some code reduction work related to simplifying future query API version removal

* (PDB-446) Start in on the merge of v2 and v3 test namespaces for testing

* (PDB-435) Travis no longer has bundler installed by default, now installing it explicitly

* (PDB-437) Clojure lint cleanups

* Change tutorial and curl documentation examples to use v3 API

* Added examples to documentation for latest-report? and file

1.6.2
-----

PuppetDB 1.6.2 is a bugfix release.

Notable improvements and fixes:


* Provided an early release RPM SPEC for RHEL 7, no automated builds yet.

* (PDB-377) - Fixed a Fedora RPM packaging issue preventing PuppetDB
    from starting by disabling JAR repacking

* (PDB-341) - Fixed a naming issue when using subqueries for resource
    metadata like file and line with v3 of the API

* (PDB-128) - Oracle Java 7 package support

    Add support for Oracle Java 7 packages on Debian. This
    means that users who have older Debian based distros but do not have
    native JDK 7 packages can build their own Oracle Java 7 package (see
    https://wiki.debian.org/JavaPackage) and we will pull it in as a
    dependency.

* (PDB-106) - Added an explicit log message upon a failed agent run
    (previously would fail with “undefined method `[]' for nil:NilClass”)

* Change the order that filters are applied for events

    When using the `distinct-resources` flag of an event query, the
    previous behavior was that we would do the filtering of the events
    *before* we would eliminate duplicate resources. This was not the
    expected behavior in many cases in the UI; for example, when filtering
    events based on event status, the desired behavior was to find all of
    the most recent events for each resource *first*, and then apply the
    filter to that set of resources. If we did the status filtering first,
    then we might end up in a state where we found the most recent
    'failed' event and showed it in the UI even if there were 'success'
    events on that resource afterwards.

    This commit changes the order that the filtering happens in.    We
    now do the `distinct` portion of the query before we do the filtering.

    However, in order to achieve reasonable performance, we need to
    at least include timestamp filtering in the `distinct` query; otherwise
    that portion of the query has to work against the entire table,
    and becomes prohibitively expensive.

    Since the existing timestamp filtering can be nested arbitrarily
    inside of the query (inside of boolean logic, etc.), it was not
    going to be possible to re-use that to handle the timestamp filtering
    for the `distinct` part of the query; thus, we had to introduce
    two new query parameters to go along with `distinct-resources`:
    `distinct-start-time` and `distinct-end-time`.  These are now
    required when using `distinct-resources`.

* (PDB-407) - Add Fedora 20 acceptance tests

* (PDB-425) - System V to SystemD upgrade

    Fixed issues upgrading from 1.5.2 to 1.6.2 on Fedora.
    1.5.2 used System V scripts while 1.6.x used SystemD which caused
    failures.

1.6.1
-----

Not released due to SystemD-related packaging issues on Fedora


1.6.0
-----

PuppetDB 1.6.0 is a performance and bugfix release.

Notable improvements and fixes:

* (PDB-81) Deprecate JDK6. It's been EOL for quite some time.

* (#21083) Differential fact storage

    Previously when facts for a node were replaced, all previous facts
    for that node were deleted and all new facts were inserted. Now
    existing facts are updated, old facts (no longer present) are
    deleted and new facts are inserted. This results in much less I/O,
    both because we have to write much less data and also because we
    reduce churn in the database tables, allowing them to stay compact
    and fast.

* (PDB-68) Differential edge storage

    Previously when a catalog wasn't detected as a duplicate, we'd have
    to reinsert all edges into the database using the new catalog's
    hash. This meant that even if 99% of the edges were the same, we'd
    still insert 100% of them anew and wait for our periodic GC to clean
    up the old rows. We now only modify the edges that have actually
    changed, and leave unchanged edges alone. This results in much less
    I/O as we touch substantially fewer rows.

* (PDB-69) Differential resource storage

    Previously when a catalog wasn't detected as a duplicate, we'd have
    to reinsert all resource metadata into the catalog_resources table
    using the catalog's new hash. Even if only 1 resource changed out of
    a possible 1000, we'd still insert 1000 new rows. We now only modify
    resources that have actually changed. This results in much less I/O
    in the common case.

* Streaming resource and fact queries. Previously, we'd load all rows
    from a resource or fact query into RAM, then do a bunch of sorting
    and aggregation to transform them into a format that clients
    expect. That has obvious problems involving RAM usage for large
    result sets. Furthermore, this does all the work for querying
    up-front...if a client disconnects, the query continues to tax the
    database until it completes. And lastly, we'd have to wait until all
    the query results have been paged into RAM before we could send
    anything to the client. New streaming support massively reduces RAM
    usage and time-to-first-result. Note that currently only resource
    and fact queries employ streaming, as they're the most
    frequently-used endpoints.

* Improvements to our deduplication algorithm. We've improved our
    deduplication algorithms to better detect when we've already stored
    the necessary data. Early reports from the field has show users who
    previously had deduplication rates in the 0-10% range jumping up to
    the 60-70% range. This has a massive impact on performance, as the
    fastest way to persist data is to already have it persisted!

* Eliminate joins for parameter retrieval. Much of the slowness of
    resource queries comes from the format of the resultset. We get back
    one row per parameter, and we need to collapse multiple rows into
    single resource objects that we can emit to the client. It's much
    faster and tidier to just have a separate table that contains a
    json-ified version of all a resource's parameters. That way, there's
    no need to collapse multiple rows at all, or do any kind of ORDER BY
    to ensure that the rows are properly sequenced.  In testing, this
    appears to speed up queries between 2x-3x...the improvement is much
    better the larger the resultset.

* (#22350) Support for dedicated, read-only databases. Postgres
    supports Hot Standby (http://wiki.postgresql.org/wiki/Hot_Standby)
    which uses one database for writes and another database for
    reads. PuppetDB can now point read-only queries at the hot standby,
    resulting in improved IO throughput for writes.

* (#22960) Don't automatically sort fact query results

    Previously, we'd sort fact query results by default, regardless of
    whether or not the user has requested sorting. That incurs a
    performance penalty, as the DB has to now to a costly sort
    operation. This patch removes the sort, and if users want sorted
    results they can use the new sorting parameters to ask for that
    explicitly.

* (#22947) Remove resource tags GIN index on Postgres. These indexes
    can get large and they aren't used. This should free up some
    precious disk space.

* (22977) Add a debugging option to help diagnose catalogs for a host
    that hash to different values

    Added a new global config parameter to allow debugging of catalogs
    that hash to a different value. This makes it easier for users to
    determine why their catalog duplication rates are low. More details
    are in the included "Troubleshooting Low Catalog Duplication" guide.

* (PDB-56) Gzip HTTP responses

    This patchset enables Jetty's gzip filter, which will automatically
    compress output with compressible mime-types (text, JSON, etc). This
    should reduce bandwidth requirements for clients who can handle
    compressed responses.

* (PDB-70) Add index on catalog_resources.exported

    This increases performance for exported resource collection
    queries. For postgresql the index is only a partial on exported =
    true, since indexing on the very common 'false' case is not that
    effective. This gives us a big perf boost with minimal disk usage.

* (PDB-85) Various fixes for report export and anonymization

* (PDB-119) Pin to RSA ciphers for all jdk's to work-around Centos 6
    EC failures

    We were seeing EC cipher failures for Centos 6 boxes, so we now pin
    the ciphers to RSA only for all JDK's to work-around the
    problem. The cipher suite is still customizable, so users can
    override this is they wish.

* Fixes to allow use of public/private key files generated by a wider
    variety of tools, such as FreeIPA.

* (#17555) Use systemd on recent Fedora and RHEL systems.

* Documentation for `store-usage` and `temp-usage` MQ configuration
    options.

* Travis-CI now automatically tests all pull requests against both
    PostgreSQL and HSQLDB. We also run our full acceptance test suite on
    incoming pull requests.

* (PDB-102) Implement Prismatic Schema for configuration validation

    In the past our configuration validation was fairly ad-hoc and imperative. By
    implementing an internal schema mechanism (using Prismatic Schema) this should
    provice a better and more declarative mechanism to validate users
    configuration rather then letting mis-configurations "fall through" to
    internal code throwing undecipherable Java exceptions.

    This implementation also handles configuration variable coercion and
    defaulting also, thus allowing us to remove a lot of the bespoke code we had
    before that performed this activity.

* (PDB-279) Sanitize report imports

    Previously we had a bug PDB-85 that caused our exports on 1.5.x to fail. This
    has been fixed, but alas people are trying to import those broken dumps into
    1.6.x and finding it doesn't work.

    This patch sanitizes our imports by only using select keys from the reports
    model and dropping everything else.

* (PDB-107) Support chained CA certificates

    This patch makes puppetdb load all of the certificates in the CA .pem
    file into the in-memory truststore. This allows users to use a
    certificate chain (typically represented as a sequence of certs in a
    single file) for trust.

1.5.2
-----

PuppetDB 1.5.2 is a maintenance and bugfix release.

Notable changes and fixes:

* Improve handling of logfile names in our packaging, so that it's easier to
    integrate with tools like logrotate.

* Better error logging when invoking subcommands.

* Fix bugs in `order-by` support for `facts`, `fact-names`, and `resources` query endpoints.

* Documentation improvements.

* Add packaging support for Ubuntu `saucy`.

* Add support for PEM private keys that are not generated by Puppet, and are not
    represented as key pairs.

* Fix inconsistencies in names of `:sourcefile` / `:sourceline` parameters when
    using `nodes/<node>/resources` version of `nodes` endpoint; these were always
    being returned in the `v2` response format, even when using `/v3/nodes`.

1.5.1
-----

NOTE: This version was not officially released, as additional fixes
came in between the time we tagged this and the time we were going to
publish release artifacts.

1.5.0
-----

PuppetDB 1.5.0 is a new feature release.    (For detailed information about
any of the API changes, please see the official documentation for PuppetDB 1.5.)

Notable features and improvements:

* (#21520) Configuration for soft failure when PuppetDB is unavailable

    This feature adds a new option 'soft_write_failure' to the puppetdb
    configuration.  If enabled the terminus behavior is changed so that if a
    command or write fails, instead of throwing an exception and causing the agent
    to stop it will simply log an error to the puppet master log.

* New v3 query API

    New `/v3` URLs are available for all query endpoints.    The `reports` and
    `events` endpoints, which were previously considered `experimental`, have
    been moved into `/v3`.  Most of the other endpoints are 100% backwards-compatible
    with `/v2`, but now offer additional functionality.  There are few minor
    backwards-incompatible changes, detailed in the comments about individual
    endpoints below.

* Query paging

    This feature adds a set of new HTTP query parameters that can be used with most
    of the query endpoints (`fact_names`, `facts`, `resources`, `nodes`, `events`,
    `reports`, `event-counts`) to allow paging through large result sets over
    multiple queries.    The available HTTP query parameters are:

    * `limit`: an integer specifying the maximum number of results to
           return.
    * `order-by`: a list of fields to sort by, in ascending or descending order.
           The legal set of fields varies by endpoint; see the documentation for
           individual endpoints for more info.
    * `offset`: an integer specifying the first result in the result set that
           should be returned.  This can be used in combination with `limit`
           and `order-by` to page through a result set over multiple queries.
    * `include-total`: a boolean flag which, if set, will cause the HTTP response
        to contain an `X-Records` header indicating the total number of results that are
        available that match the query.    (Mainly useful in combination with `limit`.)

* New features available on `events` endpoint

    * The `events` data now contains `file` and `line` fields.  These indicate
        the location in the manifests where the resource was declared.  They can
        be used as input to an `events` query.
    * Add new `configuration-version` field, which contains the value that Puppet
        supplied during the agent run.
    * New `containing-class` field: if the resource is declared inside of a
        Puppet class, this field will contain the name of that class.
    * New `containment-path` field: this field is an array showing the full
        path to the resource from the root of the catalog (contains an ordered
        list of names of the classes/types that the resource is contained within).
    * New queryable timestamp fields:
            * `run-start-time`: the time (on the agent node) that the run began
            * `run-end-time`: the time (on the agent node) that the run completed
            * `report-receive-time`: the time (on the puppetdb node) that the report was received by PuppetDB
    * Restrict results to only include events that occurred in the latest report
        for a given node: `["=", "latest-report?", true]`

* New `event-counts` endpoint

    `v3` of the query API contains a new `event-counts` endpoint, which can be
    used to retrieve count data for an event query.  The basic input to the
    endpoint is an event query, just as you'd provide to the `events` endpoint,
    but rather than returning the actual events, this endpoint returns counts
    of `successes`, `failures`, `skips`, and `noops` for the events that match
    the query.  The counts may be aggregated on a per-resource, per-class,
    or per-node basis.

* New `aggregate-event-counts` endpoint

    This endpoint is similar to the `event-counts` endpoint, but rather than
    aggregating the counts on a per-node, per-resource, or per-class basis,
    it returns aggregate counts across your entire population.

* New `server-time` endpoint

    This endpoint simply returns a timestamp indicating the current time on
    the PuppetDB server.    This can be used as input to time-based queries
    against timestamp fields that are populated by PuppetDB.

* Minor changes to `resources` endpoint for `v3`

    The `sourcefile` and `sourceline` fields have been renamed to `file` and `line`,
    for consistency with other parts of the API.

* Minor changes relating to reports storage and query

    * `store report` command has been bumped up to version `2`.
    * Report data now includes a new `transaction-uuid` field; this is generated
        by Puppet (as of Puppet 3.3) and can be used to definitively correlate a report
        with the catalog that was used for the run.  This field is queryable on the
        `reports` endpoint.
    * Reports now support querying by the field `hash`; this allows you to retrieve
        data about a given report based on the report hash for an event returned
        by the `events` endpoint.

* Minor changes relating to catalog storage

    * `store catalog` command has been bumped to version `3`.
    * Catalog data now includes the new `transaction-uuid` field; see notes above.

Bug fixes:

* PuppetDB report processor was truncating microseconds from report timestamps;
    all timestamp fields should now retain full precision.

* Record resource failures even if Puppet doesn't generate an event for them in the
    report: in rare cases, Puppet will generate a report that indicates a failure
    on a resource but doesn't actually provide a failure event.  Prior to PuppetDB
    1.5, the PuppetDB report processor was only checking for the existence of
    events, so these resources would not show up in the PuppetDB report.    This is
    really a bug in Puppet (which should be fixed as of Puppet 3.3), but the PuppetDB
    report processor is now smart enough to detect this case and synthesize a failure
    event for the resource, so that the failure is at least visible in the PuppetDB
    report data.

* Filter out the well-known "Skipped Schedule" events: in versions of Puppet prior
    to 3.3, every single agent report would include six events whose status was
    `skipped` and whose resource type was `Schedule`.    (The titles were `never`,
    `puppet`, `hourly`, `daily`, `weekly`, and `monthly`.)  These events were not
    generally useful and caused a great deal of pollution in the PuppetDB database.
    They are no longer generated as of Puppet 3.3, but for compatibility with
    older versions of Puppet, the report terminus in PuppetDB 1.5 will filter
    these events out before storing the report in PuppetDB.

* Log a message when a request is blocked due to the certificate whitelist:
    prior to 1.5, when a query or command was rejected due to PuppetDB's certificate
    whitelist configuration, there was no logging on the server that could be used
    to troubleshoot the cause of the rejection.  We now log a message, in hopes of
    making it easier for administrators to track down the cause of connectivity
    issues in this scenario.

* (#22122) Better log messages when puppetdb-ssl-setup is run before Puppet
    certificates are available.

* (#22159) Fix a bug relating to anonymizing catalog edges in exported PuppetDB
    data.

* (#22168) Add ability to configure maximum number of threads for Jetty (having too
    low of a value for this setting on systems with large numbers of cores could
    prevent Jetty from handling requests).

1.4.0
-----

PuppetDB 1.4.0 is a new feature release.

Notable features and improvements:

* (#21732) Allow SSL configuration based on Puppet PEM files (Chris Price & Ken Barber)

    This feature introduces some functions for reading keys and
    certificates from PEM files, and dynamically constructing java
    KeyStore instances in memory without requiring a .jks file on
    disk.

    It also introduces some new configuration options that may
    be specified in the `jetty` section of the PuppetDB config
    to initialize the web server SSL settings based on your
    Puppet PEM files.

    The tool `puppetdb-ssl-setup` has been modified now to handle these new
    parameters, but leave legacy configuration alone by default.

* (#20801) allow */* wildcard (Marc Fournier)

    This allows you to use the default "Accept: */*" header to retrieve JSON
    documents from PuppetDB without needed the extra "Accept: applicaiton/json"
    header when using tools such as curl.

* (#15369) Terminus for use with puppet apply (Ken Barber)

    This patch provides a new terminus that is suitable for facts storage usage
    with masterless or `puppet apply` usage. The idea is that it acts as a fact
    cache terminus, intercepting the first save request and storing the values
    in PuppetDB.

* Avoid Array#find in Puppet::Resource::Catalog::Puppetdb#find_resource (Aman Gupta)

    This patch provides performance improvements in the terminus, during the
    synthesize_edges stage. For example, in cases with 10,000 resource (with
    single relationships) we saw a reduction from 83 seconds to 6 seconds for a
    full Puppet run after this patch was applied.

* Portability fixes for OpenBSD (Jasper Lievisse Adriaanse)

    This series of patches from Jasper improved the scripts in PuppetDB so they
    are more portable to BSD based platforms like OpenBSD.

* Initial systemd service files (Niels Abspoel)

* Updated spec file for suse support (Niels Abspoel)

    This change wil make puppetdb rpm building possible on opensuse
    with the same spec file as redhat.

* (#21611) Allow rake commands to be ran on Ruby 2.0 (Ken Barber)

    This allows rake commands to be ran on Ruby 2.0, for building on Fedora 19
    to be made possible.

* Add puppetdb-anonymize tool (Ken Barber)

    This patch adds a new tool 'puppetdb-anonymize' which provides users with a
    way to anonymize/scrub their puppetdb export files so they can be shared
    with third parties.

* (#21321) Configurable SSL protocols (Deepak Giridharagopal)

    This patch adds an additional configuration option, `ssl-protocols`, to
    the `[jetty]` section of the configuration file. This lets users specify
    the exact list of SSL protocols they wish to support, such as in cases
    where they're running PuppetDB in an environment with strict standards
    for SSL usage.

    If the option is not supplied, we use the default set of protocols
    enabled by the local JVM.

* Create new conn-lifetime setting (Chuck Schweizer & Deepak Giridharagopal)

    This creates a new option called `conn-lifetime` that governs how long
    idle/active connections stick around.

* (#19174) Change query parameter to optional for facts & resources (Ken Barber)

    Previously for the /v2/facts and /v2/resources end-point we had documented that
    the query parameter was required, however a blank query parameter could be used
    to return _all_ data, so this assertion wasn't quite accurate. However one
    could never really drop the query parameter as it was considered mandatory and
    without it you would get an error.

    To align with the need to return all results at times, and the fact that
    making a query like '/v2/facts?query=' to do such a thing is wasteful, we have
    decided to drop the mandatory need for the 'query' parameter.

    This patch allows 'query' to be an optional parameter for /v2/facts & resources
    by removing the validation check and updating the documentation to reflect this
    this new behaviour.

    To reduce the risk of memory bloat, the settings `resource-query-limit` still
    apply, you should use this to set the maximum amount of resources in a single
    query to provide safety from such out of memory problems.

Bug fixes:

* Fix the -p option for puppetdb-export/import (Ken Barber)

* Capture request metrics on per-url/per-path basis (Deepak Giridharagopal)

    When we migrated to versioned urls, we didn't update our metrics
    middleware. Originally, we had urls like /resources, /commands, etc.
    We configured the metrics middlware to only take the first component of
    the path and create a metric for that, so we had metrics that tracked
    all requests to /resources, /commands, etc. and all was right with the
    world.

    When we moved to versioned urls, though, the first path component became
    /v1, /v2, etc. This fix now allows the user to provide full URL paths to
    query specific end-points, while still supporting the older mechanism of
    passing 'commands', 'resources',    and 'metrics'.

* (21450) JSON responses should be UTF-8 (Deepak Giridharagopal)

    JSON is UTF-8, therefore our responses should also be UTF-8.

Other important changes & refactors:

* Upgrade internal components, including clojure (Deepak Giridharagopal)

    - upgrade clojure to 1.5.1
    - upgrade to latest cheshire, nrepl, libs, tools.namespace, clj-time, jmx,
        ring, at-at, ring-mock, postgresql, log4j

* Change default db conn keepalive to 45m (Deepak Giridharagopal)

    This better matches up with the standard firewall or load balancer
    idle connection timeouts in the wild.

1.3.2
-----

PuppetDB 1.3.2 is a bugfix release.  Many thanks to the following
people who contributed patches to this release:

* Chris Price

Bug fixes:

* Size of column `puppet_version` in the database schema is insufficient

    There is a field in the database that is used to store a string
    representation of the puppet version along with each report.    Previously,
    this column could contain a maximum of 40 characters, but for
    certain builds of Puppet Enterprise, the version string could be
    longer than that.    This change simply increases the maximum length of
    the column.

1.3.1
-----

PuppetDB 1.3.1 is a bugfix release.  Many thanks to the following
people who contributed patches to this release:

* Chris Price
* Deepak Giridharagopal
* Ken Barber
* Matthaus Owens
* Nick Fagerlund

Bug fixes:

* (#19884) Intermittent SSL errors in Puppet master / PuppetDB communication

    There is a bug in OpenJDK 7 (starting in 1.7 update 6) whereby SSL
    communication using Diffie-Hellman ciphers will error out a small
    percentage of the time.  In 1.3.1, we've made the list of SSL ciphers
    that will be considered during SSL handshake configurable.  In addition,
    if you're using an affected version of the JDK and you don't specify
    a legal list of ciphers, we'll automatically default to a list that
    does not include the Diffie-Hellman variants.    When this issue is
    fixed in the JDK, we'll update the code to re-enable them on known
    good versions.

* (#20563) Out of Memory error on PuppetDB export

    Because the `puppetdb-export` tool used multiple threads to retrieve
    data from PuppetDB and a single thread to write the data to the
    export file, it was possible in certain hardware configurations to
    exhaust all of the memory available to the JVM.  We've moved this
    back to a single-threaded implementation for now, which may result
    in a minor performance decrease for exports, but will prevent
    the possibility of hitting an OOM error.

* Don't check for newer versions in the PE-PuppetDB dashboard

    When running PuppetDB as part of a Puppet Enterprise installation, the
    PuppetDB package should not be upgraded independently of Puppet Enterprise.
    Therefore, the notification message that would appear in the PuppetDB
    dashboard indicating that a newer version is available has been removed
    for PE environments.


1.3.0
-----

Many thanks to the following people who contributed patches to this
release:

* Branan Purvine-Riley
* Chris Price
* Deepak Giridharagopal
* Ken Barber
* Matthaus Owens
* Moses Mendoza
* Nick Fagerlund
* Nick Lewis

Notable features:

* Report queries

    The query endpoint `experimental/event` has been augmented to support a
    much more interesting set of queries against report data.    You can now query
    for events by status (e.g. `success`, `failure`, `noop`), timestamp ranges,
    resource types/titles/property name, etc.    This should make the report
    storage feature of PuppetDB *much* more valuable!

* Import/export of PuppetDB reports

    PuppetDB 1.2 added the command-line tools `puppetdb-export` and `puppetdb-import`,
    which are useful for migrating catalog data between PuppetDB databases or
    instances.  In PuppetDB 1.3, these tools now support importing
    and exporting report data in addition to catalog data.

Bug fixes:

* `puppetdb-ssl-setup` is now smarter about not overwriting keystore
    settings in `jetty.ini` during upgrades

* Add database index to `status` field for events to improve query performance

* Fix `telnet` protocol support for embedded nrepl

* Upgrade to newer version of nrepl

* Improvements to developer experience (remove dependency on `rake` for
    building/running clojure code)

1.2.0
-----

Many thanks to following people who contributed patches to this
release:

* Chris Price
* Deepak Giridharagopal
* Erik Dalén
* Jordi Boggiano
* Ken Barber
* Matthaus Owens
* Michael Hall
* Moses Mendoza
* Nick Fagerlund
* Nick Lewis

Notable features:

* Automatic node purging

    This is the first feature which allows data in PuppetDB to be deleted. The
    new `node-purge-ttl` setting specifies a period of time to keep deactivated
    nodes before deleting them. This can be used with the `puppet node
    deactivate` command or the automatic node deactivation `node-ttl` setting.
    This will also delete all facts, catalogs and reports for the purged nodes.
    As always, if new data is received for a deactivated node, the node will be
    reactivated, and thus exempt from purging until it is deactivated again. The
    `node-purge-ttl` setting defaults to 0, which disables purging.

* Import/export of PuppetDB data

    Two new commands have been added, `puppetdb-export` and `puppetdb-import`.
    These will respectively export and import the entire collection of catalogs
    in your PuppetDB database. This can be useful for migrating from HSQL to
    PostgreSQL, for instance.

    There is also a new Puppet subcommand, `puppet storeconfigs export`. This
    command will generate a similar export data from the ActiveRecord
    storeconfigs database. Specifically, this includes only exported resources,
    and is useful when first migrating to PuppetDB, in order to prevent failures
    due to temporarily missing exported resources.

* Automatic dead-letter office compression

    When commands fail irrecoverably or over a long period of time, they are
    written to disk in what is called the dead-letter office (or DLO). Until now,
    this directory had no automatic maintenance, and could rapidly grow in size.
    Now there is a `dlo-compression-threshold` setting, which defaults to 1 day,
    after which commands in the DLO will be compressed. There are also now
    metrics collected about DLO usage, several of which (size, number of
    messages, compression time) are visible from the PuppetDB dashboard.

* Package availability changes

    Packages are now provided for Fedora 18, but are no longer provided for
    Ubuntu 11.04 Natty Narwhal, which is end-of-life. Due to work being done to
    integrate PuppetDB with Puppet Enterprise, new pe-puppetdb packages are not
    available.

Bug fixes:

* KahaDB journal corruption workaround

    If the KahaDB journal, used by ActiveMQ (in turn used for asynchronous
    message processing), becomes corrupted, PuppetDB would fail to start.
    However, if the embedded ActiveMQ broker is restarted, it will cleanup the
    corruption itself. Now, PuppetDB will recover from such a failure and restart
    the broker automatically.

* Terminus files conflict between puppetdb-terminus and puppet

    There was a conflict between these two packages over ownership of certain
    directories which could cause the puppetdb-terminus package to fail to
    install in some cases. This has been resolved.

1.1.1
-----

PuppetDB 1.1.1 is a bugfix release.  It contains the following fixes:

* (#18934) Dashboard Inventory Service returns 404

    Version 1.1.0 of the PuppetDB terminus package contained a faulty URL for
    retrieving fact data for the inventory service.  This issue is fixed and
    we've added better testing to ensure that this doesn't break again in the
    future.

* (#18879) PuppetDB terminus 1.0.5 is incompatible with PuppetDB 1.1.0

    Version 1.1.0 of the PuppetDB server package contained some API changes that
    were not entirely backward-compatible with version 1.0.5 of the PuppetDB
    terminus; this caused failures for some users if they upgraded the server
    to 1.1.0 without simultaneously upgrading the terminus package.  Version 1.1.1
    of the server is backward-compatible with terminus 1.0.5, allowing an easier
    upgrade path for 1.0.x users.


1.1.0
-----

Many thanks to the following people who contributed patches to this
release:

* Chris Price
* Deepak Giridharagopal
* Jeff Blaine
* Ken Barber
* Kushal Pisavadia
* Matthaus Litteken
* Michael Stahnke
* Moses Mendoza
* Nick Lewis
* Pierre-Yves Ritschard

Notable features:

* Enhanced query API

    A substantially improved version 2 of the HTTP query API has been added. This
    is located under the /v2 route. Detailed documentation on all the available
    routes and query language can be found in the API documentation, but here are
    a few of the noteworthy improvements:

    * Query based on regular expressions

        Regular expressions are now supported against most fields when querying
        against resources, facts, and nodes, using the ~ operator. This makes it
        easy to, for instance, find *all* IP addresses for a node, or apply a query
        to some set of nodes.

    * More node information

        Queries against the /v2/nodes endpoint now return objects, rather than
        simply a list of node names. These are effectively the same as what was
        previously returned by the /status endpoint, containing the node name, its
        deactivation time, as well as the timestamps of its latest catalog, facts,
        and report.

    * Full fact query

        The /v2/facts endpoint supports the same type of query language available
        when querying resources, where previously it could only be used to retrieve
        the set of facts for a given node. This makes it easy to find the value of
        some fact for all nodes, or to do more complex queries.

    * Subqueries

        Queries can now contain subqueries through the `select-resources` and
        `select-facts` operators. These operators perform queries equivalent to
        using the /v2/resources and /v2/facts routes, respectively. The information
        returned from them can then be correlated, to perform complex queries such
        as "fetch the IP address of all nodes with `Class[apache]`", or "fetch the
        `operatingsystemrelease` of all Debian nodes". These operators can also be
        nested and correlated on any field, to answer virtually any question in a
        single query.

    * Friendlier, RESTful query routes

        In addition to the standard query language, there are also now more
        friendly, "RESTful" query routes. For instance, `/v2/nodes/foo.example.com`
        will return information about the node foo.example.com. Similarly,
        `/v2/facts/operatingsystem` will return the `operatingsystem` of every node, or
        `/v2/nodes/foo.example.com/operatingsystem` can be used to just find the
        `operatingsystem` of foo.example.com.

        The same sort of routes are available for resources as well.
        `/v2/resources/User` will return every User resource, `/v2/resources/User/joe`
        will return every instance of the `User[joe]` resource, and
        `/v2/nodes/foo.example.com/Package` will return every Package resource on
        foo.example.com. These routes can also have a query parameter supplied, to
        further query against their results, as with the standard query API.

* Improved catalog storage performance

     Some improvements have been made to the way catalog hashes are computed for
     deduplication, resulting in somewhat faster catalog storage, and a
     significant decrease in the amount of time taken to store the first catalog
     received after startup.

* Experimental report submission and storage

    The 'puppetdb' report processor is now available, which can be used
    (alongside any other reports) to submit reports to PuppetDB for storage. This
    feature is considered experimental, which means the query API may change
    significantly in the future. The ability to query reports is currently
    limited and experimental, meaning it is accessed via /experimental/reports
    rather than /v2/reports. Currently it is possible to get a list of reports
    for a node, and to retrieve the contents of a single report. More advanced
    querying (and integration with other query endpoints) will come in a future
    release.

    Unlike catalogs, reports are retained for a fixed time period (defaulting to
    7 days), rather than only the most recent report being stored. This means
    more data is available than just the latest, but also prevents the database
    from growing unbounded. See the documentation for information on how to
    configure the storage duration.

* Tweakable settings for database connection and ActiveMQ storage

    It is now possible to set the timeout for an idle database connection to be
    terminated, as well as the keep alive interval for the connection, through
    the `conn-max-age` and `conn-keep-alive` settings.

    The settings `store-usage` and `temp-usage` can be used to set the amount of
    disk space (in MB) for ActiveMQ to use for permanent and temporary message
    storage. The main use for these settings is to lower the usage from the
    default of 100GB and 50GB respectively, as ActiveMQ will issue a warning if
    that amount of space is not available.

Behavior changes:

* Messages received after a node is deactivated will be processed

    Previously, commands which were initially received before a node was
    deactivated, but not processed until after (for instance, because the first
    attempt to process the command failed, and the node was deactivated before
    the command was retried) were ignored and the node was left deactivated.
    For example, if a new catalog were submitted, but couldn't be processed
    because the database was temporarily down, and the node was deactivated
    before the catalog was retried, the catalog would be dropped. Now the
    catalog will be stored, though the node will stay deactivated. Commands
    *received* after a node is deactivated will continue to reactivate the node
    as before.

1.0.5
-----

Many thanks to the following people who contributed patches to this
release:

* Chris Price
* Deepak Giridharagopal

Fixes:

* Drop a large, unused index on catalog_resources(tags)

    This index was superseded by a GIN index on the same column, but the previous
    index was kept around by mistake. This should result in a space savings of
    10-20%, as well as a possible very minor improvement in catalog insert
    performance.

1.0.4
-----

Many thanks to the following people who contributed patches to this
release:

* Chris Price

Fixes:

* (#16554) Fix postgres query for numeric comparisons

    This commit changes the regex that we are using for numeric
    comparisons in postgres to a format that is compatible with both 8.4
    and 9.1.

1.0.3
-----

NOTE: This version was not officially released, as additional fixes
came in between the time we tagged this and the time we were going to
publish release artifacts.

Many thanks to the following people who contributed patches to this
release:

* Deepak Giridharagopal
* Nick Lewis
* Chris Price

Fixes:

* (#17216) Fix problems with UTF-8 transcoding

    Certain 5 and 6 byte sequences were being incorrectly transcoded to
    UTF-8 on Ruby 1.8.x systems. We now do two separate passes, one with
    iconv and one with our hand-rolled transcoding algorithms. Better
    safe than sorry!

* (#17498) Pretty-print JSON HTTP responses

    We now output more nicely-formatted JSON when using the PuppetDB
    HTTP API.

* (#17397) DB pool setup fails with numeric username or password

    This bug happens during construction of the DB connection pool. If
    the username or password is numeric, when parsing the configuration
    file they're turned into numbers. When we go to actually create the
    pool, we get an error because we're passing in numbers when strings
    are expected.

* (#17524) Better logging and response handling for version checks

    Errors when using the `version` endpoint are now caught, logged at a
    more appropriate log level, and a reasonable HTTP response code is
    returned to callers.


1.0.2
-----

Many thanks to the following people who contributed patches to this
release:

* Matthaus Owens

Fixes:

* (#17178) Update rubylib on debian/ubuntu installs

    Previously the terminus would be installed to the 1.8 sitelibdir for ruby1.8 or
    the 1.9.1 vendorlibdir on ruby1.9. The ruby1.9 code path was never used, so
    platforms with ruby1.9 as the default (such as quantal and wheezy) would not be
    able to load the terminus. Modern debian packages put version agnostic ruby
    code in vendordir (/usr/lib/ruby/vendor_ruby), so this commit moves the
    terminus install dir to be vendordir.

1.0.1
-----

Many thanks to the following people who contributed patches to this
release:

* Deepak Giridharagopal
* Nick Lewis
* Matthaus Litteken
* Chris Price

Fixes:

* (#16180) Properly handle edges between exported resources

    This was previously failing when an edge referred to an exported
    resource which was also collected, because it was incorrectly
    assuming collected resources would always be marked as NOT
    exported. However, in the case of a node collecting a resource which
    it also exports, the resource is still marked exported. In that
    case, it can be distinguished from a purely exported resource by
    whether it's virtual. Purely virtual, non-exported resources never
    appear in the catalog.

    Virtual, exported resources are not collected, whereas non-virtual,
    exported resources are. The former will eventually be removed from
    the catalog before being sent to the agent, and thus aren't eligible
    for participation in a relationship. We now check whether the
    resource is virtual rather than exported, for correct behavior.

* (#16535) Properly find edges that point at an exec by an alias

    During namevar aliasing, we end up changing the :alias parameter to
    'alias' and using that for the duration (to distinguish "our"
    aliases form the "original" aliases). However, in the case of exec,
    we were bailing out early because execs aren't isomorphic, and not
    adding 'alias'. Now we will always change :alias to 'alias', and
    just won't add the namevar alias for execs.

* (#16407) Handle trailing slashes when creating edges for file
    resources

    We were failing to create relationships (edges) to File resources if
    the relationship was specified with a different number of trailing
    slashes in the title than the title of the original resource.

* (#16652) Replace dir with specific files for terminus package

    Previously, the files section claimed ownership of Puppet's libdir,
    which confuses rpm when both packages are installed. This commit
    breaks out all of the files and only owns one directory, which
    clearly belongs to puppetdb. This will allow rpm to correctly
    identify files which belong to puppet vs puppetdb-terminus.


1.0.0
-----

The 1.0.0 release contains no changes from 0.11.0 except a minor packaging change.

0.11.0
-----

Many thanks to the following people who contributed patches to this
release:

* Kushal Pisavadia
* Deepak Giridharagopal
* Nick Lewis
* Moses Mendoza
* Chris Price

Notable features:

* Additional database indexes for improved performance

    Queries involving resources (type,title) or tags without much
    additional filtering criteria are now much faster. Note that tag
    queries cannot be sped up on PostgreSQL 8.1, as it doesn't have
    support for GIN indexes on array columns.

* Automatic generation of heap snapshots on OutOfMemoryError

    In the unfortunate situation where PuppetDB runs out of memory, a
    heap snapshot is automatically generated and saved in the log
    directory. This helps us work with users to much more precisely
    triangulate what's taking up the majority of the available heap
    without having to work to reproduce the problem on a completely
    different system (an often difficult proposition). This helps
    keep PuppetDB lean for everyone.

* Preliminary packaging support for Fedora 17 and Ruby 1.9

    This hasn't been fully tested, nor integrated into our CI systems,
    and therefore should be considered experimental. This fix adds
    support for packaging for ruby 1.9 by modifying the @plibdir path
    based on the ruby version. `RUBY_VER` can be passed in as an
    environment variable, and if none is passed, `RUBY_VER` defaults to
    the ruby on the local host as reported by facter. As is currently
    the case, we use the sitelibdir in ruby 1.8, and with this commit
    use vendorlibdir for 1.9. Fedora 17 ships with 1.9, so we use this
    to test for 1.9 in the spec file. Fedora 17 also ships with open-jdk
    1.7, so this commit updates the Requires to 1.7 for fedora 17.

* Resource tags semantics now match those of Puppet proper

    In Puppet, tags are lower-case only. We now fail incoming catalogs that
    contain mixed case tags, and we treat tags in queries as
    case-insensitive comparisons.

Notable fixes:

* Properly escape resource query strings in our terminus

    This fixes failures caused by storeconfigs queries that involve, for
    example, resource titles whose names contain spaces.

* (#15947) Allow comments in puppetdb.conf

    We now support whole-line comments in puppetdb.conf.

* (#15903) Detect invalid UTF-8 multi-byte sequences

    Prior to this fix, certain sequences of bytes used on certain
    versions of Puppet with certain versions of Ruby would cause our
    terminii to send malformed data to PuppetDB (which the daemon then
    properly rejects with a checksum error, so no data corruption would
    have taken place).

* Don't remove puppetdb user during RPM package uninstall

    We never did this on Debian systems, and most other packages seem
    not to as well. Also, removing the user and not all files owned by
    it can cause problems if another service later usurps the user id.

* Compatibility with legacy storeconfigs behavior for duplicate
    resources

    Prior to this commit, the puppetdb resource terminus was not setting
    a value for "collector_id" on collected resources.  This field is
    used by puppet to detect duplicate resources (exported by multiple
    nodes) and will cause a run to fail. Hence, the semantics around
    duplicate resources were ill-specified and could cause
    problems. This fix adds code to set the collector id based on node
    name + resource title + resource type, and adds tests to verify that
    a puppet run will fail if it collects duplicate instances of the
    same resource from different exporters.

* Internal benchmarking suite fully functional again

    Previous changes had broken the benchmark tool; functionality has
    been restored.

* Better version display

    We now display the latest version info during daemon startup and on the
    web dashboard.

0.10.0
-----

Many thanks to the following people who contributed patches to this
release:

* Deepak Giridharagopal
* Nick Lewis
* Matthaus Litteken
* Moses Mendoza
* Chris Price

Notable features:

* Auto-deactivation of stale nodes

    There is a new, optional setting you can add to the `[database]`
    section of your configuration: `node-ttl-days`, which defines how
    long, in days, a node can continue without seeing new activity (new
    catalogs, new facts, etc) before it's automatically deactivated
    during a garbage-collection run.

    The default behavior, if that config setting is ommitted, is the
    same as in previous releases: no automatic deactivation of anything.

    This feature is useful for those who have a non-trivial amount of
    volatility in the lifecycles of their nodes, such as those who
    regularly bring up nodes in a cloud environment and tear them down
    shortly thereafter.

* (#15696) Limit the number of results returned from a resource query

    For sites with tens or even hundreds of thousands of resources, an
    errant query could result in PuppetDB attempting to pull in a large
    number of resources and parameters into memory before serializing
    them over the wire. This can potentially trigger out-of-memory
    conditions.

    There is a new, optional setting you can add to the `[database]`
    section of your configuration: `resource-query-limit`, which denotes
    the maximum number of resources returnable via a resource query. If
    the supplied query results in more than the indicated number of
    resources, we return an HTTP 500.

    The default behavior is to limit resource queries to 20,000
    resources.

* (#15696) Slow query logging

    There is a new, optional setting you can add to the `[database]`
    section of your configuration: `log-slow-statements`, which denotes
    how many seconds a database query can take before the query is
    logged at WARN level.

    The default behavior for this setting is to log queries that take more than 10
    seconds.

* Add support for a --debug flag, and a debug-oriented startup script

    This commit adds support for a new command-line flag: --debug.  For
    now, this flag only affects logging: it forces a console logger and
    ensures that the log level is set to DEBUG. The option is also
    added to the main config hash so that it can potentially be used for
    other purposes in the future.

    This commit also adds a shell script, `puppetdb-foreground`, which
    can be used to launch the services from the command line. This
    script will be packaged (in /usr/sbin) along with the
    puppetdb-ssl-setup script, and may be useful in helping users
    troubleshoot problems on their systems (especially problems with
    daemon startup).

Notable fixes:

* Update CONTRIBUTING.md to better reflect reality

    The process previously described in CONTRIBUTING.md was largely
    vestigial; we've now updated that documentation to reflect the
    actual, current contribution process.

* Proper handling of composite namevars

    Normally, as part of converting a catalog to the PuppetDB wire
    format, we ensure that every resource has its namevar as one of its
    aliases. This allows us to handle edges that refer to said resource
    using its namevar instead of its title.

    However, Puppet implements `#namevar` for resources with composite
    namevars in a strange way, only returning part of the composite
    name. This can result in bugs in the generated catalog, where we
    may have 2 resources with the same alias (because `#namevar` returns
    the same thing for both of them).

    Because resources with composite namevars can't be referred to by
    anything other than their title when declaring relationships,
    there's no real point to adding their aliases in anyways. So now we
    don't bother.

* Fix deb packaging so that the puppetdb service is restarted during
    upgrades

    Prior to this commit, when you ran a debian package upgrade, the
    puppetdb service would be stopped but would not be restarted.

* (#1406) Add curl-based query examples to docs

    The repo now contains examples of querying PuppetDB via curl over
    both HTTP and HTTPS.

* Documentation on how to configure PuppetDB to work with "puppet apply"

    There are some extra steps necessary to get PuppetDB working
    properly with Puppet apply, and there are limitations
    thereafter. The repo now contains documentation around what those
    limitations are, and what additional configuration is necessary.

* Upgraded testing during acceptance test runs

    We now automatically test upgrades from the last published version
    of PuppetDB to the currently-under-test version.

* (#15281) Added postgres support to acceptance testing

    Our acceptance tests now regularly run against both the embedded
    database and PostgreSQL, automatically, on every commit.

* (#15378) Improved behavior of acceptance tests in single-node
    environment

    We have some acceptance tests that require multiple nodes in order
    to execute successfully (mostly around exporting / collecting
    resources). If you tried to run them in a single-node environment,
    they would give a weird ruby error about 'nil' not defining a
    certain method. Now, they will be skipped if you are running without
    more than one host in your acceptance test-bed.

* Spec tests now work against Puppet master branch

    We now regularly and automatically run PuppetDB spec tests against
    Puppet's master branch.

* Acceptance testing for RPM-based systems

    Previously we were running all of our acceptance tests solely
    against Debian systems. We now run them all, automatically upon each
    commit against RedHat machines as well.

* Added new `rake version` task

    Does what it says on the tin.<|MERGE_RESOLUTION|>--- conflicted
+++ resolved
@@ -9,7 +9,6 @@
 [pg_trgm]: http://www.postgresql.org/docs/current/static/pgtrgm.html
 [upgrading]: ./api/query/v4/preparing-for-3.0.html
 
-<<<<<<< HEAD
 3.0.0
 -----
 
@@ -330,7 +329,7 @@
 ### Contributors
 
 TODO
-=======
+
 2.3.5
 -----
 
@@ -381,7 +380,6 @@
 * We have updated our acceptance tests to run against Puppet 4 with AIO in
   addition to Puppet 3.
   ([PDB-1300](https://tickets.puppetlabs.com/browse/PDB-1300))
->>>>>>> 98f3e301
 
 2.3.4
 -----
