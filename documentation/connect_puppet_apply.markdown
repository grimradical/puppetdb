---
title: "PuppetDB 3.0 » Connecting Standalone Puppet Nodes to PuppetDB"
layout: default
canonical: "/puppetdb/latest/connect_puppet_apply.html"
---

[exported]: /puppet/latest/reference/lang_exported.html
[package]: /references/latest/type.html#package
[file]: /references/latest/type.html#file
[yumrepo]: /references/latest/type.html#yumrepo
[apt]: http://forge.puppetlabs.com/puppetlabs/apt
[puppetdb_download]: http://downloads.puppetlabs.com/puppetdb
[puppetdb_conf]: /puppet/latest/reference/config_file_puppetdb.html
[routes_yaml]: /puppet/latest/reference/config_file_routes.html
[exported]: /puppet/latest/reference/lang_exported.html
[jetty]: ./configure.html#jetty-http-settings
[settings_namespace]: /puppet/latest/reference/lang_facts_and_builtin_vars.html#variables-set-by-the-puppet-master
[ssl_script]: ./install_from_source.html#step-3-option-a-run-the-ssl-configuration-script

> Note:  To use PuppetDB, the nodes at your site must be running Puppet 3.5.1 or later.

PuppetDB can also be used with standalone Puppet deployments where each node runs `puppet apply`. Once connected to PuppetDB, `puppet apply` will do the following:

* Send the node's catalog to PuppetDB
* Query PuppetDB when compiling catalogs that collect [exported resources][exported]
* Store facts in PuppetDB
* Send reports to PuppetDB (optional)

You will need to take the following steps to configure your standalone nodes to connect to PuppetDB. Note that since you must change Puppet's configuration on every managed node, **we strongly recommend that you do so with Puppet itself.**

## Step 1: Configure SSL

PuppetDB requires client authentication for its SSL connections and the PuppetDB termini require SSL to talk to PuppetDB. You must configure Puppet and PuppetDB to work around this double-bind by using one of the following options:

### Option A: Set Up an SSL Proxy for PuppetDB

1. Edit [the `jetty` section of the PuppetDB config files][jetty] to remove all SSL-related settings.
2. Install a general purpose web server (like Apache or Nginx) on the PuppetDB server.
3. Configure the web server to listen on port 8081 with SSL enabled and proxy all traffic to `localhost:8080` (or whatever unencrypted hostname and port were set in [jetty.ini][jetty]). The proxy server can use any certificate --- as long as Puppet has never downloaded a CA cert from a puppet master, it will not verify the proxy server's certificate. If your nodes have downloaded CA certs, you must either make sure the proxy server's cert was signed by the same CA, or delete the CA cert.

<!--TODO-->More detailed instructions for setting up this proxy will be added to this guide at a later date.

### Option B: Issue Certificates to All Puppet Nodes

When talking to PuppetDB, puppet apply can use the certificates issued by a puppet master's certificate authority . You can issue certificates to every node by setting up a puppet master server with dummy manifests, running `puppet agent --test` once on every node, signing every certificate request on the puppet master, and running `puppet agent --test` again on every node.

Do the same on your PuppetDB node, then [re-run the SSL setup script][ssl_script]. PuppetDB will now trust connections from your Puppet nodes.

You will have to sign a certificate for every new node you add to your site.


## Step 2: Install Terminus Plugins on Every Puppet Node

Currently, Puppet needs extra Ruby plugins in order to use PuppetDB. Unlike custom facts or functions, these cannot be loaded from a module and must be installed in Puppet's main source directory.

* First, ensure that the appropriate Puppet Labs package repository ([Puppet Enterprise](/guides/puppetlabs_package_repositories.html#puppet-enterprise-repositories), or [open source](/guides/puppetlabs_package_repositories.html#open-source-repositories)) is enabled. You can use a [package][] resource to do this or use the apt::source (from the [puppetlabs-apt][apt] module) and [yumrepo][] types.
* Next, use Puppet to ensure that the `puppetdb-termini` package is installed:

<<<<<<< HEAD
{% highlight ruby %}
    package { 'puppetdb-termini':
=======
~~~ ruby
    package {'puppetdb-terminus':
>>>>>>> 98f3e301
      ensure => installed,
    }
~~~


### On Platforms Without Packages

If your puppet master isn't running Puppet from a supported package, you will need to install the plugins using [file][] resources.

* [Download the PuppetDB source code][puppetdb_download]; unzip it, locate the `puppet/lib/puppet` directory and put it in the `files` directory of the Puppet module you are using to enable PuppetDB integration.
* Identify the install location of Puppet on your nodes.
* Create a [file][] resource in your manifests for each of the plugin files, to move them into place on each node.

~~~ ruby
    # <modulepath>/puppetdb/manifests/terminus.pp
    class puppetdb::terminus {
      $puppetdir = "$rubysitedir/puppet"

      file { $puppetdir:
        ensure => directory,
        recurse => remote, # Copy these files without deleting the existing files
        source => "puppet:///modules/puppetdb/puppet",
        owner => root,
        group => root,
        mode => 0644,
      }
    }
~~~

## Step 3: Manage Config Files on Every Puppet Node

All of the config files you need to manage will be in Puppet's config directory (`confdir`). When managing these files with puppet apply, you can use the [`$settings::confdir`][settings_namespace] variable to automatically discover the location of this directory.

### Manage puppetdb.conf

You can specify the contents of [puppetdb.conf][puppetdb_conf] directly in your manifests. It should contain the PuppetDB server's hostname and port:

    [main]
    server = puppetdb.example.com
    port = 8081

PuppetDB's port for secure traffic defaults to 8081. Puppet _requires_ use of PuppetDB's secure, HTTPS port. You cannot use the unencrypted, plain HTTP port.

For availability reasons there is a setting named `soft_write_failure` that will cause the PuppetDB termini to fail in a soft-manner if PuppetDB is not accessable for command submission. This will mean that users who are either not using storeconfigs, or only exporting resources will still have their catalogs compile during a PuppetDB outage.

If no puppetdb.conf file exists, the following default values will be used:

    server = puppetdb
    port = 8081
    soft_write_failure = false

### Manage puppet.conf

You will need to create a template for puppet.conf based on your existing configuration. Then, modify the template by adding the following settings to the `[main]` block:

    [main]
      storeconfigs = true
      storeconfigs_backend = puppetdb
      # Optional settings to submit reports to PuppetDB:
      report = true
      reports = puppetdb

> Note: The `thin_storeconfigs` and `async_storeconfigs` settings should be absent or set to `false`.

### Manage routes.yaml

Typically, you can specify the contents of [routes.yaml][routes_yaml] directly in your manifests; if you are already using it for some other purpose, you will need to manage it with a template based on your existing configuration. The path to this Puppet configuration file can be found with the command `puppet master --configprint route_file`.

Ensure that the following keys are present:

    ---
    apply:
      catalog:
        terminus: compiler
        cache: puppetdb
      resource:
        terminus: ral
        cache: puppetdb
      facts:
        terminus: facter
        cache: puppetdb_apply

This is necessary to keep Puppet from using stale facts and to keep the puppet resource subcommand from malfunctioning. Note that the `puppetdb_apply` terminus is specifically for puppet apply nodes, and differs from the configuration of puppet masters using PuppetDB.<|MERGE_RESOLUTION|>--- conflicted
+++ resolved
@@ -56,13 +56,8 @@
 * First, ensure that the appropriate Puppet Labs package repository ([Puppet Enterprise](/guides/puppetlabs_package_repositories.html#puppet-enterprise-repositories), or [open source](/guides/puppetlabs_package_repositories.html#open-source-repositories)) is enabled. You can use a [package][] resource to do this or use the apt::source (from the [puppetlabs-apt][apt] module) and [yumrepo][] types.
 * Next, use Puppet to ensure that the `puppetdb-termini` package is installed:
 
-<<<<<<< HEAD
-{% highlight ruby %}
-    package { 'puppetdb-termini':
-=======
 ~~~ ruby
-    package {'puppetdb-terminus':
->>>>>>> 98f3e301
+    package {'puppetdb-termini':
       ensure => installed,
     }
 ~~~
