--- conflicted
+++ resolved
@@ -24,11 +24,7 @@
 
 ## API URLs
 
-<<<<<<< HEAD
-The first component of an API URL is the API version, written as `v2`, `v3`, etc. This page describes version 2 of the API, so every URL will begin with `/v2`. After the version, URLs are organized into a number of **endpoints.** 
-=======
-The first component of an API URL is the API version, written as `v1`, `v2`, etc. This page describes version 2 of the API, so every URL will begin with `/v2`. After the version, URLs are organized into a number of **endpoints.**
->>>>>>> edfbf1e3
+The first component of an API URL is the API version, written as `v2`, `v3`, etc. This page describes version 2 of the API, so every URL will begin with `/v2`. After the version, URLs are organized into a number of **endpoints.**
 
 ### Endpoints
 
